--- conflicted
+++ resolved
@@ -19,14 +19,10 @@
         var DJANGO_STATIC_ROOT = "{% static '' %}"
         </script>
 
-<<<<<<< HEAD
         <script src="{% static 'shared/js/lib/main.js' %}"></script>     
         <script src="{% static 'shared/js/clusive-reader-prefs.js' %}"></script>     
         <script src="{% static 'shared/js/clusive-prefs-panel.js' %}"></script>     
-=======
-        <script src="{% static 'shared/js/lib/main.js' %}"></script>
-        <script src="{% static 'shared/js/clusive-prefs-panel.js' %}"></script>
->>>>>>> 82591b16
+
         <script src="{% static 'shared/js/Glossary.js' %}"></script>
         <script src="{% static 'shared/js/GlossarySchema.js' %}"></script>
         <script src="{% static 'shared/js/GlossaryEnactor.js' %}"></script>
