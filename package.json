{
  "name": "clusive",
  "version": "0.0.1",
  "description": "Front-end JS management for Django-based Clusive web application",
  "main": "index.js",
  "scripts": {
    "test": "echo \"Error: no test specified\" && exit 1"
  },
  "repository": {
    "type": "git",
    "url": "git+https://github.com/cast-org/clusive.git"
  },
  "author": "",
  "license": "ISC",
  "bugs": {
    "url": "https://github.com/cast-org/clusive/issues"
  },
  "homepage": "https://github.com/cast-org/clusive#readme",
  "dependencies": {
<<<<<<< HEAD
    "@d-i-t-a/reader": "1.11.0",
=======
    "@d-i-t-a/reader": "1.10.0",
    "canvas-confetti": "^1.4.0",
>>>>>>> 856f26a4
    "expose-loader": "2.0.0",
    "figuration": "^4.2.0",
    "fluid-binder": "github:fluid-project/fluid-binder#3283b44cd915f8c8c6a432fa60ccc0983ff547b7",
    "infusion": "3.0.0-dev.20200326T173810Z.24ddb2718.FLUID-6482",
    "interactjs": "^1.10.11",
    "jquery": "^3.6.0",
    "jquery-ui": "1.12.1",
    "masonry-layout": "^4.2.2",
    "open-dyslexic": "^1.0.3",
    "popper.js": "1.16.1",
    "readium-css": "github:readium/readium-css#bd6462780d1ed724181df4fce3d3a22b2f15ab45",
    "script-loader": "0.7.2"
  },
  "devDependencies": {
    "@lodder/grunt-postcss": "^3.0.1",
    "autoprefixer": "^10.2.5",
    "cypress": "^8.3.1",
    "cypress-iframe": "^1.0.1",
    "eslint": "^7.30.0",
    "eslint-plugin-compat": "^3.9.0",
    "grunt": "^1.4.0",
    "grunt-cli": "^1.4.2",
    "grunt-contrib-clean": "^2.0.0",
    "grunt-contrib-copy": "^1.0.0",
    "grunt-contrib-cssmin": "^3.0.0",
    "grunt-contrib-uglify": "^5.0.1",
    "grunt-contrib-watch": "^1.1.0",
    "grunt-eslint": "^23.0.0",
    "grunt-sass": "^3.1.0",
    "grunt-stylelint": "^0.16.0",
    "grunt-webpack": "4.0.2",
    "node-sass": "^5.0.0",
    "postcss": "^8.2.10",
    "postcss-calc": "^8.0.0",
    "postcss-flexbugs-fixes": "^5.0.2",
    "source-map-loader": "^2.0.1",
    "stylelint": "^13.13.1",
    "stylelint-config-recommended-scss": "^4.2.0",
    "stylelint-config-standard": "^20.0.0",
    "stylelint-order": "^4.0.0",
    "stylelint-scss": "^3.19.0",
    "webpack": "5.21.2",
    "webpack-cli": "4.5.0",
    "websocket-extensions": "0.1.4"
  }
}<|MERGE_RESOLUTION|>--- conflicted
+++ resolved
@@ -17,12 +17,8 @@
   },
   "homepage": "https://github.com/cast-org/clusive#readme",
   "dependencies": {
-<<<<<<< HEAD
     "@d-i-t-a/reader": "1.11.0",
-=======
-    "@d-i-t-a/reader": "1.10.0",
     "canvas-confetti": "^1.4.0",
->>>>>>> 856f26a4
     "expose-loader": "2.0.0",
     "figuration": "^4.2.0",
     "fluid-binder": "github:fluid-project/fluid-binder#3283b44cd915f8c8c6a432fa60ccc0983ff547b7",
