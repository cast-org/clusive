{
  "name": "clusive",
  "version": "0.0.1",
  "description": "Front-end JS management for Django-based Clusive web application",
  "main": "index.js",
  "scripts": {
    "test": "echo \"Error: no test specified\" && exit 1"
  },
  "repository": {
    "type": "git",
    "url": "git+https://github.com/cast-org/clusive.git"
  },
  "author": "",
  "license": "ISC",
  "bugs": {
    "url": "https://github.com/cast-org/clusive/issues"
  },
  "homepage": "https://github.com/cast-org/clusive#readme",
  "dependencies": {
    "@d-i-t-a/reader": "^2.0.4",
    "canvas-confetti": "^1.5.1",
    "figuration": "^4.3.2",
<<<<<<< HEAD
    "fluid-binder": "^1.1.2",
    "infusion": "^3.0.0",
=======
    "fluid-binder": "git+https://github.com/fluid-project/fluid-binder.git#3283b44cd915f8c8c6a432fa60ccc0983ff547b7",
    "hotkeys-js": "^3.9.2",
    "infusion": "3.0.0-dev.20200326T173810Z.24ddb2718.FLUID-6482",
>>>>>>> ccedbf45
    "interactjs": "^1.10.11",
    "jquery": "^3.6.0",
    "jquery-ui": "^1.13.1",
    "masonry-layout": "^4.2.2",
    "open-dyslexic": "^1.0.3",
    "popper.js": "1.16.1",
    "readium-css": "git+https://github.com/readium/readium-css.git#bd6462780d1ed724181df4fce3d3a22b2f15ab45",
    "script-loader": "0.7.2"
  },
  "devDependencies": {
    "@lodder/grunt-postcss": "^3.1.1",
    "autoprefixer": "^10.4.5",
    "cypress": "^9.5.4",
    "cypress-iframe": "^1.0.1",
    "eslint": "^8.14.0",
    "eslint-plugin-compat": "^4.0.2",
    "grunt": "^1.5.2",
    "grunt-cli": "^1.4.3",
    "grunt-contrib-clean": "^2.0.1",
    "grunt-contrib-copy": "^1.0.0",
    "grunt-contrib-cssmin": "^4.0.0",
    "grunt-contrib-uglify": "^5.2.1",
    "grunt-contrib-watch": "^1.1.0",
    "grunt-eslint": "^24.0.0",
    "grunt-sass": "^3.1.0",
    "grunt-stylelint": "^0.18.0",
    "grunt-webpack": "5.0.0",
    "node-sass": "^7.0.1",
    "postcss": "^8.4.12",
    "postcss-calc": "^8.2.4",
    "postcss-flexbugs-fixes": "^5.0.2",
    "source-map-loader": "^3.0.1",
    "stylelint": "^14.7.1",
    "stylelint-config-recommended-scss": "^6.0.0",
    "stylelint-config-standard": "^25.0.0",
    "stylelint-order": "^5.0.0",
    "stylelint-scss": "^4.2.0",
    "webpack": "5.72.0",
    "webpack-cli": "4.9.2"
  }
}<|MERGE_RESOLUTION|>--- conflicted
+++ resolved
@@ -20,14 +20,9 @@
     "@d-i-t-a/reader": "^2.0.4",
     "canvas-confetti": "^1.5.1",
     "figuration": "^4.3.2",
-<<<<<<< HEAD
     "fluid-binder": "^1.1.2",
+    "hotkeys-js": "^3.9.2",
     "infusion": "^3.0.0",
-=======
-    "fluid-binder": "git+https://github.com/fluid-project/fluid-binder.git#3283b44cd915f8c8c6a432fa60ccc0983ff547b7",
-    "hotkeys-js": "^3.9.2",
-    "infusion": "3.0.0-dev.20200326T173810Z.24ddb2718.FLUID-6482",
->>>>>>> ccedbf45
     "interactjs": "^1.10.11",
     "jquery": "^3.6.0",
     "jquery-ui": "^1.13.1",
