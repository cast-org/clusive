# Installation of Clusive

Clusive can be installed locally for development or for production use via Docker.


## Local Installation

### Prerequisites

* [Python 3](https://www.python.org/downloads/)
  * Version 3.7.4 or later. On Mac, Homebrew is the easiest way to install
* [virtualenv](https://virtualenv.pypa.io/en/latest/) 
  * Highly recommended for maintaining an isolated environment and dependencies
* [Postgres](https://www.postgresql.org/) 
  * Version 11.5 or later. Used in the deployment configuration 
* [Node.js](https://nodejs.org/)
  * Used for the build system and to manage all other dependencies using:
    * [npm](https://www.npmjs.com/get-npm) - Package manager
    * [Grunt](https://gruntjs.com/) - Task runner

  
### Clone the Clusive Repository

Clone the Clusive repository to your local machine and check out the appropriate branch. Note that there are currently no released versions.
* [master branch](https://github.com/cast-org/clusive/) - the most stable version
* [development branch](https://github.com/cast-org/clusive/tree/development) - the latest code changes
 

### Create/Activitate Virtual Environment
Always activate and use the virtual environment to maintain an isolated environment.

* [Create the virtual environment](https://docs.python.org/3/library/venv.html): 
  - `python -m venv ENV` 
  - If applicable [Intellij's support for virtualenv](https://www.jetbrains.com/help/idea/creating-virtual-environment.html)

* Activate:
  - Windows: `.\ENV\Scripts\activate`
  - Mac/Linux: `source ENV/bin/activate`


### Build Front-end Javascript Dependencies

Run in the Clusive directory:
* `npm install`
* `grunt build`
  - Use the noclean option to preserve data on subsequent builds: `grunt build -noclean`
 

#### Front-end Dependency Notes

* Front-end JS libraries are combined with Webpack and end up in `shared\static\shared\js\lib\main.js`
* Front-end assets for Infusion and Figuration (CSS, etc) are copied to `shared\static\shared\js\lib\` in their own directories
* The Django template at `shared\templates\shared\base.html` sets a Javascript global called `DJANGO_STATIC_ROOT` for the use of client-side Javascript needing to construct references to static content

### Install Python Dependencies

Run in the Clusive directory:
* `pip install -r requirements.txt`
* possible solutions for [psycopg2 library issues](https://stackoverflow.com/questions/26288042/error-installing-psycopg2-library-not-found-for-lssl) on Mac

### Download WordNet Data

Run in the Clusive directory:
* `python -m nltk.downloader wordnet`
* possible solutions for [certificate issues](https://stackoverflow.com/questions/38916452/nltk-download-ssl-certificate-verify-failed) on Mac

### Initialize Local Database

The local development configuration uses sqlite3, so no database setup is required.

Run in the /target directory:
* `python manage.py migrate`

### Create a Superuser

Run in the /target directory:
* `python manage.py createsuperuser`

### Verify the Application

Run in the /target directory:
* Launch the server `python manage.py runserver` from the target directory
* Verify Clusive Learning Environment login page `http://localhost:8000`
* Verify Clusive Admin site with the superuser login `http://localhost:8000/admin/`

### Import Default Content

In the Clusive Admin site, navigate to "Books" and click "Rescan Books" to load the default content.

### Import Custom Content

To add additional content, each EPUB must be unpacked, a manifest generated, and the files manually 
made part of the application's static files:
* Clone and install [r2-shared-js](https://github.com/readium/r2-shared-js) from Github
* Unpack EPUBs in the r2-shared-js directory
  * `npm run cli file.epub output-dir`
* Copy unpacked EPUB directory in output-dir to `/shared/static/shared/pubs/short-name-for-new-pub`
* Build and restart the application
* In the Clusive Admin site, navigate to "Books" and click "Rescan Books"


<<<<<<< HEAD
### Local Development

* `grunt watch:devRebuild` can be used to watch the `src` directory and run the build to `target` again on changes, reducing the need to manually run the build while working locally

## Running under Docker
=======
## Docker Production Installation
>>>>>>> 78beaa31

In the Clusive directory, build the Docker image:

`docker build . -t clusive`

Run with local development settings (creates an empty sqlite database at each run):

`docker run -e DJANGO_CONFIG=local -p 8000:8000 clusive`

Run with production settings and Postgres database:

```
docker run -p 8000:8000 \\
  -e DJANGO_CONFIG=prod -e DJANGO_SECRET_KEY=<key>  \\
  -e DJANGO_DB_HOST=<host> -e DJANGO_DB_NAME=<name> \\
  -e DJANGO_DB_USER=<user> -e DJANGO_DB_PASSWORD=<password> \\
  clusive
```
Docker will run any pending database migrations. Users and books are added manually:

* `docker exec -it <container_id> python manage.py createsuperuser`
* In the Clusive Admin site, navigate to "Books" and click "Rescan Books"<|MERGE_RESOLUTION|>--- conflicted
+++ resolved
@@ -98,16 +98,11 @@
 * Build and restart the application
 * In the Clusive Admin site, navigate to "Books" and click "Rescan Books"
 
-
-<<<<<<< HEAD
 ### Local Development
 
 * `grunt watch:devRebuild` can be used to watch the `src` directory and run the build to `target` again on changes, reducing the need to manually run the build while working locally
 
-## Running under Docker
-=======
 ## Docker Production Installation
->>>>>>> 78beaa31
 
 In the Clusive directory, build the Docker image:
 
@@ -129,4 +124,4 @@
 Docker will run any pending database migrations. Users and books are added manually:
 
 * `docker exec -it <container_id> python manage.py createsuperuser`
-* In the Clusive Admin site, navigate to "Books" and click "Rescan Books"+* Log in as a superuser, and in the "Books" page of the admin site, click "Rescan books".