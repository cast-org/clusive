--- conflicted
+++ resolved
@@ -175,19 +175,8 @@
         <div class="embed-fluid embed-fluid-16x9 mb-0_5">
             <iframe id="thoughtsIframe" src="https://videos.sproutvideo.com/embed/449ed4bb1811edcbcd/145a8ba8f5a0ded5?type=hd" frameborder="0" allow="accelerometer; autoplay; clipboard-write; encrypted-media; gyroscope; picture-in-picture" allowfullscreen aria-label="Your thoughts video"></iframe>
         </div>
-<<<<<<< HEAD
-        <p>Click on a reaction word and see Clusive readings that inspired you and others to react with that word.</p>
-        {% include "shared/partial/popover_tour_footer.html" with resource_id=None %}
-=======
         <p>Reflect on how a reading made you feel, answer questions your teacher has posted, and mark how much you’ve learned. Your thoughts on how the reading made you feel are collected on your student dashboard.</p>
-        <div class="row gx-0_5 flex-items-center">
-            <div class="col">
-            </div>
-            <div class="col-auto">
-                <button type="button" class="btn btn-primary" data-cfw-dismiss="popover">Got it!</button>
-            </div>
-        </div>
->>>>>>> a4f9a39c
+        {% include "shared/partial/popover_tour_footer.html" with resource_id=None %}
         {% elif tour_name == "manage" %}
 <!-- manage -->
         {% if clusive_user.role == 'TE' %}
