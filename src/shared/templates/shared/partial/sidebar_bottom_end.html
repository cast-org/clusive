{% load list_helpers %}
<div class="sidebar-region sidebar-support" role="region" aria-label="User support">
    {% if tours %}
<<<<<<< HEAD
    <button id="tourStart" type="button" class="btn btn-tool btn-mascot-tipped mt-0_75" onclick="tour.chainStart();"><span class="sr-only">Start tour of features</span></button>
=======
    <button id="tourStart" type="button" class="btn btn-tool btn-mascot-tipped mt-0_75"
            data-clusive-tip-action="tour"
            onclick="tour.chain('#tour_{{ tours|list_index:0 }}');"><span class="sr-only">Start tour of features</span></button>
>>>>>>> fb8f7df3
    {% else %}
    <span class="d-inline-block mt-0_75" tabindex="0" title="There are currently no tool tips available on this page." data-cfw="tooltip" data-cfw-tooltip-container="body" data-cfw-tooltip-placement="reverse">
        <button type="button" class="btn btn-tool btn-mascot-tipped" disabled><span class="sr-only">There are currently no tool tips available on this page.</span></button>
    </span>
    {% endif %}
</div><|MERGE_RESOLUTION|>--- conflicted
+++ resolved
@@ -1,13 +1,9 @@
 {% load list_helpers %}
 <div class="sidebar-region sidebar-support" role="region" aria-label="User support">
     {% if tours %}
-<<<<<<< HEAD
-    <button id="tourStart" type="button" class="btn btn-tool btn-mascot-tipped mt-0_75" onclick="tour.chainStart();"><span class="sr-only">Start tour of features</span></button>
-=======
     <button id="tourStart" type="button" class="btn btn-tool btn-mascot-tipped mt-0_75"
             data-clusive-tip-action="tour"
             onclick="tour.chain('#tour_{{ tours|list_index:0 }}');"><span class="sr-only">Start tour of features</span></button>
->>>>>>> fb8f7df3
     {% else %}
     <span class="d-inline-block mt-0_75" tabindex="0" title="There are currently no tool tips available on this page." data-cfw="tooltip" data-cfw-tooltip-container="body" data-cfw-tooltip-placement="reverse">
         <button type="button" class="btn btn-tool btn-mascot-tipped" disabled><span class="sr-only">There are currently no tool tips available on this page.</span></button>
