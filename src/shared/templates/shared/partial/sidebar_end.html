<div class="sidebar-tool" role="region" aria-label="User preferences">
<<<<<<< HEAD
    <button type="button" data-clusive-tip-id="settings" data-clusive-tip-action="settings" class="btn btn-setting" aria-label="Settings" title="Settings" data-cfw="modal" data-cfw-modal-target="#modalSettings" data-clusive-event="click|settings-sidebar|opened">
=======
    <button type="button" data-clusive-tip-id="settings" class="btn btn-setting" aria-label="Settings" title="Settings" data-cfw="modal" data-cfw-modal-target="#modalSettings" data-cle-handler="click" data-cle-control="settings-sidebar" data-cle-value="opened">
>>>>>>> 8097fc96
        <span class="icon-settings" aria-hidden="true"></span>
        <span class="sr-only">Settings</span>
    </button>
</div>
{% if read_aloud %}
<div class="tts-region sidebar-tts" role="region" aria-label="Text to speech controls"{% if read_aloud == 'Readium' %} data-mode="Readium"{% endif %}>
    <div class="sidebar-tts-inactive">
<<<<<<< HEAD
        <button type="button" data-clusive-tip-id="readaloud" data-clusive-tip-action="readaloud" class="btn btn-tool tts-play" aria-label="Read aloud" title="Read aloud">
=======
        <button type="button" data-clusive-tip-id="readaloud" class="btn btn-tool tts-play" aria-label="Read aloud" title="Read aloud" data-cle-handler="click" data-cle-control="tts-play" data-cle-value="clicked">
>>>>>>> 8097fc96
            <span class="icon-play" aria-hidden="true"></span>
        </button>
    </div>
    <div class="sidebar-tts-active">
        <button type="button" class="btn btn-tts tts-pause" aria-label="Pause read aloud" title="Pause read aloud" data-cle-handler="click" data-cle-control="tts-pause" data-cle-value="clicked">
            <span class="icon-pause" aria-hidden="true"></span>
        </button>
        <button type="button" class="btn btn-tts tts-resume" aria-label="Resume read aloud" title="Resume read aloud" data-cle-handler="click" data-cle-control="tts-resume" data-cle-value="clicked">
            <span class="icon-play" aria-hidden="true"></span>
        </button>
        <button type="button" class="btn btn-tts tts-stop" aria-label="Stop read aloud" title="Stop read aloud" data-cle-handler="click" data-cle-control="tts-stop" data-cle-value="clicked">
            <span class="icon-stop" aria-hidden="true"></span>
        </button>
    </div>
</div>
{% endif %}<|MERGE_RESOLUTION|>--- conflicted
+++ resolved
@@ -1,9 +1,5 @@
 <div class="sidebar-tool" role="region" aria-label="User preferences">
-<<<<<<< HEAD
-    <button type="button" data-clusive-tip-id="settings" data-clusive-tip-action="settings" class="btn btn-setting" aria-label="Settings" title="Settings" data-cfw="modal" data-cfw-modal-target="#modalSettings" data-clusive-event="click|settings-sidebar|opened">
-=======
-    <button type="button" data-clusive-tip-id="settings" class="btn btn-setting" aria-label="Settings" title="Settings" data-cfw="modal" data-cfw-modal-target="#modalSettings" data-cle-handler="click" data-cle-control="settings-sidebar" data-cle-value="opened">
->>>>>>> 8097fc96
+    <button type="button" data-clusive-tip-id="settings" data-clusive-tip-action="settings" class="btn btn-setting" aria-label="Settings" title="Settings" data-cfw="modal" data-cfw-modal-target="#modalSettings" data-cle-handler="click" data-cle-control="settings-sidebar" data-cle-value="opened">
         <span class="icon-settings" aria-hidden="true"></span>
         <span class="sr-only">Settings</span>
     </button>
@@ -11,11 +7,7 @@
 {% if read_aloud %}
 <div class="tts-region sidebar-tts" role="region" aria-label="Text to speech controls"{% if read_aloud == 'Readium' %} data-mode="Readium"{% endif %}>
     <div class="sidebar-tts-inactive">
-<<<<<<< HEAD
-        <button type="button" data-clusive-tip-id="readaloud" data-clusive-tip-action="readaloud" class="btn btn-tool tts-play" aria-label="Read aloud" title="Read aloud">
-=======
-        <button type="button" data-clusive-tip-id="readaloud" class="btn btn-tool tts-play" aria-label="Read aloud" title="Read aloud" data-cle-handler="click" data-cle-control="tts-play" data-cle-value="clicked">
->>>>>>> 8097fc96
+        <button type="button" data-clusive-tip-id="readaloud" data-clusive-tip-action="readaloud" class="btn btn-tool tts-play" aria-label="Read aloud" title="Read aloud" data-cle-handler="click" data-cle-control="tts-play" data-cle-value="clicked">
             <span class="icon-play" aria-hidden="true"></span>
         </button>
     </div>
