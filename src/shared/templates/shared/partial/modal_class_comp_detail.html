{% for category in details reversed %}
    {% if category.items %}
    <h3>These students said they learned {{category.label|lower}}:</h3>
    <ul class="list list-ruled">
        {% for c in category.items %}
            <li class="list-item py-0_25">
<<<<<<< HEAD
                <strong>{{c.user.user.first_name}}</strong></div>
=======
                {{c.user.user.first_name}}
>>>>>>> 4a882458
                <div class="font-italic">{{c.comprehension_free_response}}</div>
            </li>
        {% empty %}
            <li class="list-item py-0_25">(no students)</li>
        {% endfor %}
    </ul>
    {% endif %}
{% endfor %}<|MERGE_RESOLUTION|>--- conflicted
+++ resolved
@@ -4,11 +4,7 @@
     <ul class="list list-ruled">
         {% for c in category.items %}
             <li class="list-item py-0_25">
-<<<<<<< HEAD
-                <strong>{{c.user.user.first_name}}</strong></div>
-=======
                 {{c.user.user.first_name}}
->>>>>>> 4a882458
                 <div class="font-italic">{{c.comprehension_free_response}}</div>
             </li>
         {% empty %}
