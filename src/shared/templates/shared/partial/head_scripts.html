{% load static %}
{% comment %}
Sets constants based on Django's environment in order to make them available
to client-side Javascript
{% endcomment %}
<script>
var DJANGO_STATIC_ROOT = "{% static '' %}"
</script>

<script src="{% static 'shared/js/lib/main.js' %}"></script>
<script src="{% static 'shared/js/clusive-reader-prefs.js' %}"></script>
<script src="{% static 'shared/js/clusive-prefs-panel.js' %}"></script>

<script src="{% static 'shared/js/glossary.js' %}"></script>
<script src="{% static 'shared/js/images.js' %}"></script>
<script src="{% static 'shared/js/frontend.min.js' %}"></script>
<script src="{% static 'shared/js/toc.js' %}"></script>
<script src="{% static 'shared/js/tts.js' %}"></script>
<script src="{% static 'shared/js/why.js' %}"></script>
<<<<<<< HEAD

{% if not user.is_anonymous %}
<script>
        fluid.contextAware.makeChecks({
            "clusive.loggedInUser":  true
        });
</script>        
{% endif %}
=======
<script src="{% static 'shared/js/context.js' %}"></script>
>>>>>>> 78beaa31
<|MERGE_RESOLUTION|>--- conflicted
+++ resolved
@@ -17,7 +17,6 @@
 <script src="{% static 'shared/js/toc.js' %}"></script>
 <script src="{% static 'shared/js/tts.js' %}"></script>
 <script src="{% static 'shared/js/why.js' %}"></script>
-<<<<<<< HEAD
 
 {% if not user.is_anonymous %}
 <script>
@@ -26,6 +25,4 @@
         });
 </script>        
 {% endif %}
-=======
-<script src="{% static 'shared/js/context.js' %}"></script>
->>>>>>> 78beaa31
+<script src="{% static 'shared/js/context.js' %}"></script>