--- conflicted
+++ resolved
@@ -13,14 +13,8 @@
 {% endif %}
 {% if why %}
 <div class="sidebar-support" role="region" aria-label="Support">
-<<<<<<< HEAD
-    <button id="whyButton" type="button" class="btn btn-nav btn-icon btn-support-help" aria-label="Why am I seeing this version of the text?!" title="Why am I seeing this version of the text?!" data-cle-handler="click" data-cle-control="why-am-i-seeing-this-modal" data-cle-value="opened">
-        <span class="icon-help" aria-hidden="true"></span>
-        <span class="icon-attention" aria-hidden="true"></span>
-=======
     <button id="switchButton" {% if version_count == 1 %}disabled{% endif %} type="button" class="btn btn-nav btn-icon btn-switch-level" aria-label="Switch your reading level" title="Switch your reading level" data-cle-handler="click" data-cle-control="switch" data-cle-value="opened">
         <span class="icon-ci-car" aria-hidden="true"></span>
->>>>>>> c3ae3bf4
     </button>
 </div>
 {% endif %}