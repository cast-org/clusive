--- conflicted
+++ resolved
@@ -4,12 +4,8 @@
         <span role="button" tabindex="0" class="drag" data-cfw-drag="popover" aria-label="Move" title="Move"><span aria-hidden="true">+</span></span>
         <div class="popover-header">
             <strong>Your thoughts?</strong>
-<<<<<<< HEAD
-        </div>        
-=======
             <span class="icon-thought" aria-hidden="true"></span>
         </div>
->>>>>>> d0f3e172
         <div class="popover-body">
             <p id="affectScaleQuestion">How did this reading make you feel?</p>
             <div class="react react-has-btn">
