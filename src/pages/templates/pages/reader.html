--- conflicted
+++ resolved
@@ -22,12 +22,8 @@
 
 {% block sidebar_start %}
 <!-- todo: nav should be true in paged mode, or for multi=chapter content -->
-<<<<<<< HEAD
 <button id="simplifyLocator" class="sr-only" aria-hidden="true" tabindex="-1">Simplify text</button>
-{% include "shared/partial/sidebar_start.html" with nav=True why=True %}
-=======
 {% include "shared/partial/sidebar_start.html" with nav=True %}
->>>>>>> 7109bdb7
 {% endblock %}
 
 {% block sidebar_end %}
@@ -240,10 +236,6 @@
                 fullWordSearch: true,
                 api: {
                     click: function (item, element) {
-<<<<<<< HEAD
-                        console.log('  click callback');
-=======
->>>>>>> 7109bdb7
                         window.openGlossaryForWord(item.terms[0], element);
                     },
                     success: function (item, element) {
