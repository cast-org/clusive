import imghdr
import json
import logging
import os
import shutil
import traceback
from tempfile import mkstemp
from urllib.parse import urlencode

import requests
from django.contrib import messages
from django.contrib.auth.mixins import LoginRequiredMixin
from django.core.exceptions import PermissionDenied
from django.db.models import Q, QuerySet, Prefetch, Max
from django.http import JsonResponse, Http404, HttpResponseRedirect
from django.shortcuts import get_object_or_404, redirect, render
from django.template.response import TemplateResponse
from django.urls import reverse, reverse_lazy
from django.utils import timezone
from django.utils.decorators import method_decorator
from django.views import View
from django.views.decorators.csrf import csrf_exempt
from django.views.generic import ListView, FormView, UpdateView, TemplateView, RedirectView

from eventlog.models import Event
from eventlog.signals import annotation_action, book_starred
from eventlog.views import EventMixin
from library.forms import UploadForm, MetadataForm, ShareForm, SearchForm, BookshareSearchForm, EditCustomizationForm
from library.models import Paradata, Book, Annotation, BookVersion, BookAssignment, Subject, BookTrend, Customization, \
    CustomVocabularyWord, EducatorResourceCategory
from library.parsing import scan_book, convert_and_unpack_docx_file, unpack_epub_file
from oauth2.bookshare.views import has_bookshare_account, is_bookshare_connected, \
    get_access_keys, is_organization_sponsor, is_organization_member
from pages.views import ThemedPageMixin, SettingsPageMixin
from roster.models import ClusiveUser, Period, LibraryViews, LibraryStyles, check_valid_choice

from tips.models import TipHistory

logger = logging.getLogger(__name__)

# The library page requires a lot of parameters, which interact in rather complex ways.
# Here's a summary.  It is a sort-of hierarchy, in that changing parameters higher on this list
# can reset parameters that are lower on the list, but the effects never go in the opposite direction.
#
# STYLE (which should perhaps have been called "layout"): [bricks, grid, list]
#   This is the first part of the URL
#   Changing the style leaves all the other parameters unchanged.
#   The links in the style menu therefore have a JS helper to add the current filter and page to the URL.
#   The ClusiveUser model holds a default for style.
# VIEW (which should perhaps have been called "collection"): [public, mine, starred, or period]
#   This is the third part of the library URL
#   If view is "period", there is a fourth part of the URL which is the specific period being viewed.
#   Changing the view resets QUERY, FILTER, and PAGE to their defaults.
#   Links in the view menu are just URLs.
#   The ClusiveUser model holds a default for view & period.
# SORT: [title, author]
#   This is the second part of the URL
#   Changing the sort resets the PAGE to its default.
#   The links in the sort menu have a JS helper to add the current filter to the URL.
# QUERY: [any search string typed in by the user]
#   This is represented as a query= parameter in the URL
#   Changing the query resets the FILTER and PAGE to their defaults.
#   Query is changed by the search form, which does a simple GET.
# FILTER: [sets of keywords for "subject" and for "words"]
#   This is represented as subject= and words= URL parameters
#   Changing the filter resets the PAGE to its default.
#   The filter form has AJAX functionality to live-update the contents of the page when checkboxes are changed.
# PAGE: [1-n]
#   This is represented as a page= paramter in the URL.
#   Changing the page leaves all the other parameters unchanged.
#   Page links are implemented with AJAX.
#
# Summary of what resets what:
# STYLE:
# VIEW:  query, filter, page
# SORT:                 page
# QUERY:        filter, page
# FILTER:               page
# PAGE:

class LibraryDataView(LoginRequiredMixin, ListView):
    """
    Just the list of cards and navigation bar part of the library page.
    Used for AJAX updates of the library page.
    """
    template_name = 'library/partial/library_data.html'
    paginate_by = 21
    paginate_orphans = 3

    style = None
    view = 'public'
    view_name = None  # User-visible name for the current view
    period = None
    query = None
    subjects = None
    reading_levels = None

    def get(self, request, *args, **kwargs):
        self.clusive_user = request.clusive_user
        self.style = kwargs.get('style')
        self.sort = kwargs.get('sort')
        self.view = kwargs.get('view')
        self.query = request.GET.get('query')

        self.show_assignments = self.clusive_user.can_manage_periods

        self.subjects_string = request.GET.get('subjects')
        if self.subjects_string:
            subject_strings = self.subjects_string.split(',')
            s = Subject.objects.filter(subject__in=subject_strings)
            self.subjects = s

        self.reading_levels_string = request.GET.get('readingLevels')
        if self.reading_levels_string:
            self.reading_levels = self.reading_levels_string.split(',')
        else:
            self.reading_levels = None

        self.lengths_string = request.GET.get('words')
        if self.lengths_string:
            self.lengths = self.lengths_string.split(',')
        else:
            self.lengths = None

        if self.view == 'period':
            # Make sure period_id is specified and legal.
            if kwargs.get('period_id'):
                self.period = get_object_or_404(Period, id=kwargs.get('period_id'))
                if not self.clusive_user.periods.filter(id=self.period.id).exists():
                    raise Http404('Not a Period of this User.')
            else:
                # Need to set a default period.
                self.period = self.clusive_user.periods.first()
                if not self.period:
                    # No periods, must be a guest user.  Switch to showing public content.
                    return HttpResponseRedirect(redirect_to=reverse('library_style_redirect', kwargs = {'view': 'public'}))
            self.view_name = self.period.name
        else:
            self.view_name = LibraryViews.display_name_of(self.view)
        # Set defaults for next time
        user_changed = False
        # The validity check is a patch for catching the intermittent invalid
        # style view values coming from the kwargs.  See:
        # CSL-1442 https://castudl.atlassian.net/browse/CSL-1442
        if check_valid_choice(LibraryViews.CHOICES, self.view) == False:
            self.view = self.clusive_user.library_view
        if check_valid_choice(LibraryStyles.CHOICES, self.style) == False:
            self.style = self.clusive_user.library_style

        if self.clusive_user.library_view != self.view:
            self.clusive_user.library_view = self.view
            user_changed = True
        if self.period and self.clusive_user.current_period != self.period:
            self.clusive_user.current_period = self.period
            user_changed = True
        if self.clusive_user.library_style != self.style:
            self.clusive_user.library_style = self.style
            user_changed = True
        if self.clusive_user.library_sort != self.sort:
            self.clusive_user.library_sort = self.sort
            user_changed = True
        if user_changed:
            self.clusive_user.save()
        return super().get(request, *args, **kwargs)

    def get_queryset(self):
        q: QuerySet
        # Base QuerySet makes sure this is a Library, not Resources, item.
        q = Book.objects.filter(resource_identifier__isnull=True)
        if self.view == 'period' and self.period:
            q = q.filter(assignments__period=self.period)
        elif self.view == 'mine':
            q = q.filter(owner=self.clusive_user)
        elif self.view == 'starred':
            # STARRED = books found in paradata where starred field is true for this user
            q = q.filter(
                Q(paradata__starred=True)
                & Q(paradata__user=self.clusive_user))
        elif self.view == 'public':
            q = q.filter(owner=None)
        elif self.view == 'all':
            # ALL = assigned in one of my periods, or public, or owned by me.
            q = q.filter(
                Q(assignments__period__in=self.clusive_user.periods.all())
                | Q(owner=None)
                | Q(owner=self.clusive_user)).distinct()
        else:
            raise Http404('Unknown view type')

        if self.query:
            q = q.filter(Q(title__icontains=self.query) |
                         Q(author__icontains=self.query) |
                         Q(description__icontains=self.query))

        if self.subjects:
            q  = q.filter(Q(subjects__in=self.subjects))

        if self.lengths:
            length_query = None
            for option in self.lengths:
                if not length_query:
                    length_query = self.query_for_length(option)
                else:
                    length_query |= self.query_for_length(option)
            q = q.filter(length_query)

        if self.reading_levels:
            filter_min = min(self.reading_levels)
            filter_max = max(self.reading_levels)
            q = q.exclude(Q(min_reading_level__gt=filter_max) | Q(max_reading_level__lt=filter_min))


        if self.sort == 'title':
            q = q.order_by('sort_title', 'sort_author')
        elif self.sort == 'author':
            q = q.order_by('sort_author', 'sort_title')
        elif self.sort == 'recent':
            # "Recent" means different things in different views
            if self.view == 'starred':
                # Recently starred
                q = q.order_by('-paradata__starred_date')
            elif self.view == 'period':
                # Recently assigned
                q = q.annotate(assign_date=Max('assignments__date_assigned',
                                               filter=Q(assignments__period=self.period)))\
                    .order_by('-assign_date')
            else:
                # Public, Uploaded, or All:  Recently created
                q = q.order_by('-add_date')
        else:
            logger.warning('unknown sort setting')

        # Make sure results are not duplicated (can happen with IN queries)
        q = q.distinct()
        # Avoid separate queries for the topic list of every book
        q = q.prefetch_related('subjects')

        # For teachers/parents, also look up relevant BookAssignments and Customizations
        # This queries for just the assignments to Periods that this teacher is in, and attaches it to custom attribute
        if self.clusive_user.can_manage_periods:
            periods = self.clusive_user.periods.all()
            assignment_query = BookAssignment.objects.filter(period__in=periods)
            q = q.prefetch_related(Prefetch('assignments', queryset=assignment_query, to_attr='assign_list'))
            customization_query = Customization.objects.filter(Q(periods__in=periods) | Q(owner=self.clusive_user))
            q = q.prefetch_related(Prefetch('customization_set', queryset=customization_query, to_attr='custom_list'))

        # Any paradata for current user is attached to the book object.
        paradata_query = Paradata.objects.filter(user=self.clusive_user)
        q = q.prefetch_related(Prefetch('paradata_set', queryset=paradata_query, to_attr='paradata_list'))

        return q

    def query_for_length(self, size):
        if size=='XS':
            return Q(word_count__lte=500)
        elif size=='S':
            return Q(word_count__gt=500) & Q(word_count__lte=1000)
        elif size=='M':
            return Q(word_count__gt=1000) & Q(word_count__lte=5000)
        elif size=='L':
            return Q(word_count__gt=5000) & Q(word_count__lte=30000)
        if size=='XL':
            return Q(word_count__gt=30000)
        raise Exception('invalid input')

    def make_all_link(self):
        args = {}
        if self.query:
            args['query'] = self.query
        if self.subjects:
            args['subjects'] = self.subjects_string
        if self.lengths:
            args['words'] = self.lengths_string
        if self.reading_levels:
            args['reading_levels'] = self.reading_levels_string
        return reverse('library', kwargs={
            'style': self.style,
            'sort': self.sort,
            'view': LibraryViews.ALL,
        }) + '?' + urlencode(args)

    def make_clear_filters_link(self):
        args = {}
        if self.query:
            args['query'] = self.query
        return '?' + urlencode(args)

    def create_empty_message(self):
        has_query = self.query
        has_filter = self.subjects or self.lengths
        if has_query and has_filter:
            if self.view == LibraryViews.ALL:
                return 'No readings found with this search. Check your spelling or ' \
                       '<a href="%s">clear filters</a>.' % (self.make_clear_filters_link())
            else:
                return 'No readings found with this search. Check your spelling, ' \
                       + '<a href="%s">clear filters</a>, ' % (self.make_clear_filters_link()) \
                       + 'or search in ' \
                       + '<a href="%s">All readings</a>.' % (self.make_all_link())

        if has_query:
            if self.view == LibraryViews.ALL:
                return 'No readings found with this search. Check your spelling.'
            else:
                return 'No readings found with this search. Check your spelling or search in ' \
                       '<a href="%s">All readings</a>.' % (self.make_all_link())
        if has_filter:
            if self.view == LibraryViews.ALL:
                return 'No readings found. Try ' \
                       + '<a href="%s">clearing filters</a>.' % (self.make_clear_filters_link())

            else:
                return 'No readings found. ' \
                       + '<a href="%s">clear filters</a>, ' % (self.make_clear_filters_link()) \
                       + 'or try ' \
                       + '<a href="%s">All readings</a>.' % (self.make_all_link())

        if self.view == LibraryViews.PERIOD:
            if self.clusive_user.can_manage_periods:
                return 'No readings have been assigned to this class. ' \
                       '<br/>Assign them something to read by tapping the ' \
                       '<span class="icon-ellipsis-vert" aria-hidden="true"></span>(more actions) '\
                       'icon in the lower right of any reading panel in the library.'
            else:
                return 'No readings have been assigned to this class.'
        if self.view == LibraryViews.STARRED:
            return 'No starred readings. Add a reading to “Starred” by tapping the star in the upper right of the reading tile.'
        if self.view == LibraryViews.MINE:
            return 'You have not uploaded any readings.'
        # Looking at ALL or PUBLIC with no search and no filters... DB must be pretty empty.
        return 'There are no readings available'

    def get_context_data(self, **kwargs):
        context = super().get_context_data(**kwargs)
        context['clusive_user'] = self.clusive_user
        context['query'] = self.query
        context['subjects_string'] = self.subjects_string
        context['subjects'] = self.subjects,
        context['reading_levels_string'] = self.reading_levels_string,
        context['period'] = self.period
        context['period_name'] = self.period.name if self.period else None
        context['style'] = self.style
        context['current_view'] = self.view
        context['current_view_name'] = self.view_name
        context['sort'] = self.sort
        context['view_names'] = dict(LibraryViews.CHOICES)
        context['topics'] = Subject.get_list()
        context['show_assignments'] = self.show_assignments

        if len(self.object_list) == 0:
            context['empty_message'] = self.create_empty_message()
        return context


class LibraryView(EventMixin, ThemedPageMixin, SettingsPageMixin, LibraryDataView):
    """
    Full library page showing the controls at the top and the list of cards.
    """
    template_name = 'library/library.html'

    def configure_event(self, event):
        event.page = 'Library'
        event.tip_type = self.tip_shown

    def dispatch(self, request, *args, **kwargs):
        self.search_form = SearchForm(request.GET)
        return super().dispatch(request, *args, **kwargs)

    def get(self, request, *args, **kwargs):
        self.tip_shown = TipHistory.get_tip_to_show(request.clusive_user, 'Library')
        return super().get(request, *args, **kwargs)

    def get_context_data(self, **kwargs):
        context = super().get_context_data(**kwargs)
        context['search_form'] = self.search_form
        context['tip_name'] = self.tip_shown.name if self.tip_shown else None
        context['has_bookshare_account'] = has_bookshare_account(self.request)
        return context


class LibraryStyleRedirectView(View):
    """
    Does a redirect to the user's preferred version of the library page.
    """
    def dispatch(self, request, *args, **kwargs):
        view = kwargs.get('view')
        style = request.clusive_user.library_style
        sort = request.clusive_user.library_sort
        kwargs = {
            'view': view,
            'sort': sort,
            'style': style,
        }
        if request.clusive_user and request.clusive_user.current_period:
            kwargs['period_id'] = request.clusive_user.current_period.id
        return HttpResponseRedirect(redirect_to=reverse('library', kwargs=kwargs))


<<<<<<< HEAD
class ResourcesPageView(LoginRequiredMixin, ThemedPageMixin, SettingsPageMixin, TemplateView):
    template_name = 'library/resources.html'
=======
class ResourcesPageView(LoginRequiredMixin, ThemedPageMixin, SettingsPageMixin, EventMixin, TemplateView):
    template_name = 'library/resources.html'
    page_name = 'Resources'
>>>>>>> dbe9826e

    def get(self, request, *args, **kwargs):
        self.extra_context = {
            'categories': EducatorResourceCategory.objects.all()
                .prefetch_related(Prefetch('resources', queryset=Book.objects.order_by('resource_sort_order')))
        }
        return super().get(request, *args, **kwargs)

<<<<<<< HEAD
=======
    def configure_event(self, event: Event):
        event.page = self.page_name
>>>>>>> dbe9826e

class UploadFormView(LoginRequiredMixin, ThemedPageMixin, SettingsPageMixin, EventMixin, FormView):
    """Parent class for several pages that allow uploading of EPUBs."""
    form_class = UploadForm

    def form_valid(self, form):
        upload = self.request.FILES['file']
        fd, tempfile = mkstemp(suffix=upload.name)
        try:
            with os.fdopen(fd, 'wb') as f:
                for chunk in upload.chunks():
                    f.write(chunk)
            if upload.name.endswith('.docx'):
                (self.bv, changed) = convert_and_unpack_docx_file(self.request.clusive_user, tempfile, upload.name)
                event_control = 'upload_docx'
            else:
                (self.bv, changed) = unpack_epub_file(self.request.clusive_user, tempfile)
                event_control = 'upload_epub'
            if changed:
                logger.debug('Uploaded file name = %s', upload.name)
                self.bv.filename = upload.name
                self.bv.save()
                logger.debug('Updating word lists')
                scan_book(self.bv.book)
                event = Event.build(session=self.request.session,
                                    type='TOOL_USE_EVENT',
                                    action='USED',
                                    control=event_control,
                                    page=self.page_name, # Defined by subclasses
                                    book_version=self.bv)
                event.save()
            else:
                raise Exception('unpack_epub_file did not find new content.')
            return super().form_valid(form)

        except Exception as e:
            logger.warning('Could not process uploaded file, filename=%s, error=%s',
                           str(upload), e)
            logger.warning(traceback.format_exc())
            form.add_error('file', 'Could not process uploaded file. Only DOCX and EPUB are allowed.')
            return super().form_invalid(form)

        finally:
            logger.debug("Removing temp file %s" % (tempfile))
            os.remove(tempfile)


class UploadCreateFormView(UploadFormView):
    """Upload an EPUB file as a new Book."""
    template_name = 'library/upload_create.html'
    page_name = 'UploadNew'

    def get_success_url(self):
        return reverse('metadata_upload', kwargs={'pk': self.bv.book.pk})

    def get_context_data(self, **kwargs):
        context = super().get_context_data(**kwargs)
        context['has_bookshare_account'] = has_bookshare_account(self.request)
        context['is_bookshare_connected'] = is_bookshare_connected(self.request)
        return context

    def configure_event(self, event: Event):
        event.page = self.page_name


class UploadReplaceFormView(UploadFormView):
    """Upload an EPUB file to replace an existing Book that you own."""
    template_name = 'library/upload_replace.html'
    page_name = 'UploadReplacement'

    def dispatch(self, request, *args, **kwargs):
        self.orig_book = get_object_or_404(Book, pk=kwargs['pk'])
        if self.orig_book.owner != request.clusive_user:
            return self.handle_no_permission()
        logger.debug('Allowing new upload for owned content: %s', self.orig_book)
        return super().dispatch(request, *args, **kwargs)

    def get_context_data(self, **kwargs):
        context = super().get_context_data(**kwargs)
        context['orig_book'] = self.orig_book
        return context

    def form_valid(self, form):
        result = super().form_valid(form)
        book = self.bv.book
        book.subjects.set(self.orig_book.subjects.all())
        book.save()
        return result

    def get_success_url(self):
        return reverse('metadata_replace', kwargs={'orig': self.orig_book.pk, 'pk': self.bv.book.pk})

    def configure_event(self, event: Event):
        event.page = self.page_name


class MetadataFormView(LoginRequiredMixin, EventMixin, ThemedPageMixin, SettingsPageMixin, UpdateView):
    """Parent class for several metadata-editing pages."""
    model = Book
    form_class = MetadataForm
    success_url = reverse_lazy('library_style_redirect', kwargs={'view': 'mine'})

    def get(self, request, *args, **kwargs):
        response = super().get(request, *args, **kwargs)
        if self.object.owner != request.clusive_user:
            return self.handle_no_permission()
        return response

    def get_context_data(self, **kwargs):
        context = super().get_context_data(**kwargs)
        context['orig_filename'] = self.object.versions.first().filename
        return context

    def form_valid(self, form):
        cover = self.request.FILES.get('cover')
        if cover:
            filetype = imghdr.what(cover)
            if not filetype:
                form.add_error('cover', 'Cover must be an image file')
                return super().form_invalid(form)
            else:
                logger.debug('Cover=%s, type is %s', cover, filetype)
                filename = 'cover.' + filetype
                path = self.object.set_cover_file(filename)
                try:
                    with open(path, 'wb') as f:
                        for chunk in cover.chunks():
                            f.write(chunk)
                except Exception as e:
                    logger.error('Could not process uploaded cover image, filename=%s, error=%s',
                               str(cover), str(e))
                    form.add_error('cover', 'Could not process uploaded cover image.')
                    return super().form_invalid(form)

        else:
            logger.debug('Form valid, no cover image')
        messages.success(self.request, 'Reading added. Your uploaded readings are indicated by a personal icon ({icon:user-o}) on your library card.')
        return super().form_valid(form)

    def configure_event(self, event: Event):
        event.book_id = self.object.id


class MetadataCreateFormView(MetadataFormView):
    """Edit metadata for a newly-created book. Cancelling will delete it."""
    template_name = 'library/metadata_create.html'

    def configure_event(self, event: Event):
        event.page = 'EditMetadataNew'
        super().configure_event(event)


class MetadataEditFormView(MetadataFormView):
    """Edit metadata for an existing book."""
    template_name = 'library/metadata_edit.html'

    def configure_event(self, event: Event):
        event.page = 'EditMetadata'
        super().configure_event(event)


class MetadataReplaceFormView(MetadataFormView):
    """Edit/choose metadata after uploading a replacement EPUB for an existing book."""
    template_name = 'library/metadata_replace.html'

    def dispatch(self, request, *args, **kwargs):
        self.orig_book = get_object_or_404(Book, pk=kwargs['orig'])
        return super().dispatch(request, *args, **kwargs)

    def get_context_data(self, **kwargs):
        context = super().get_context_data(**kwargs)
        context['orig_book'] = self.orig_book
        return context

    def form_valid(self, form):
        valid = super().form_valid(form)
        # The replacement is confirmed, so orig_book gets updated from the new temp book, which is deleted.
        self.orig_book.title = self.object.title
        self.orig_book.sort_title = self.object.sort_title
        self.orig_book.author = self.object.author
        self.orig_book.sort_author = self.object.sort_author
        self.orig_book.description = self.object.description
        self.orig_book.word_count = self.object.word_count
        self.orig_book.picture_count = self.object.picture_count
        self.orig_book.subjects.set(self.object.subjects.all())

        # Check which cover to use
        if form.cleaned_data['use_orig_cover']:
            logger.debug('Use Orig Cover was requested, making no changes')
        else:
            # Remove old cover, move the new file in place, update DB
            if self.orig_book.cover:
                os.remove(self.orig_book.cover_storage)
                self.orig_book.cover = None
            if self.object.cover:
                path = self.orig_book.set_cover_file(self.object.cover_filename)
                logger.debug('Moving old cover %s to new location %s', self.object.cover_storage, path)
                os.rename(self.object.cover_storage, path)
        self.orig_book.save()

        orig_bv = self.orig_book.versions.get()
        bv = self.object.versions.get()
        orig_bv.word_count = bv.word_count
        orig_bv.picture_count = bv.picture_count
        orig_bv.glossary_words = bv.glossary_words
        orig_bv.all_words = bv.all_words
        orig_bv.new_words = bv.new_words
        orig_bv.non_dict_words = bv.non_dict_words
        orig_bv.mod_date = bv.mod_date
        orig_bv.language = bv.language
        orig_bv.filename = bv.filename
        orig_bv.save()

        shutil.rmtree(orig_bv.storage_dir)
        shutil.move(bv.storage_dir, orig_bv.storage_dir)

        self.object.delete()

        return valid

    def configure_event(self, event: Event):
        event.page = 'EditMetadataReplace'
        super().configure_event(event)


class RemoveBookView(LoginRequiredMixin, View):

    def get(self, request, *args, **kwargs):
        book = get_object_or_404(Book, pk=kwargs['pk'])
        if book.owner != request.clusive_user:
            raise PermissionDenied()
        title = book.title
        book.delete()
        messages.success(request, "Deleted reading \"%s\"" % title)
        event = Event.build(session=self.request.session,
                            type='TOOL_USE_EVENT',
                            action='USED',
                            control='delete_book',
                            page='Library',
                            book_id=kwargs['pk'])
        event.save()
        return redirect('library_style_redirect', view='mine')


class RemoveBookConfirmView(LoginRequiredMixin, View):

    def get(self, request, *args, **kwargs):
        book = get_object_or_404(Book, pk=kwargs['pk'])
        owner = book.owner == request.clusive_user
        context = {'pub': book, 'owner': owner }
        return render(request, 'library/partial/modal_book_delete_confirm.html', context=context)


class ShareDialogView(LoginRequiredMixin, FormView):
    form_class = ShareForm
    template_name = 'library/partial/book_share.html'
    clusive_user = None
    book = None

    def dispatch(self, request, *args, **kwargs):
        if request.clusive_user.can_manage_periods:
            return super().dispatch(request, *args, **kwargs)
        else:
            self.handle_no_permission()

    def get_form_kwargs(self):
        kwargs = super().get_form_kwargs()
        kwargs['user'] = self.clusive_user
        return kwargs

    def get_initial(self):
        return {'periods': self.get_currently_assigned_periods()}

    def get_currently_assigned_periods(self):
        periods = self.clusive_user.periods.all()
        book_assignments = BookAssignment.objects.filter(book=self.book, period__in=periods)
        return [c.period for c in book_assignments]

    def get(self, request, *args, **kwargs):
        self.clusive_user = request.clusive_user
        self.book = get_object_or_404(Book, pk=kwargs['pk'])
        return super().get(request, *args, **kwargs)

    def post(self, request, *args, **kwargs):
        self.request = request
        self.clusive_user = request.clusive_user
        self.book = get_object_or_404(Book, pk=kwargs['pk'])
        return super().post(request, *args, **kwargs)

    def get_context_data(self, **kwargs):
        data = super().get_context_data(**kwargs)
        data['book'] = self.book
        return data

    def form_valid(self, form):
        current_assignments = self.get_currently_assigned_periods()
        desired_assignments = form.cleaned_data['periods']
        all_periods = self.clusive_user.periods.all()
        for period in all_periods:
            if period in desired_assignments:
                if period not in current_assignments:
                    new_assignment = BookAssignment(book=self.book, period=period)
                    new_assignment.save()
            else:
                if period in current_assignments:
                    old_assignment = BookAssignment.objects.get(book=self.book, period=period)
                    old_assignment.delete()
        self.book.assign_list = list(BookAssignment.objects.filter(book=self.book, period__in=all_periods))
        context = {
            'book': self.book,
            'period_name': self.clusive_user.current_period.name,
        }
        return TemplateResponse(self.request, template='library/partial/library_teacher_assign_list.html',
                                context=context)

    def form_invalid(self, form):
        # Any combination of periods is reasonable, so there isn't much reason it should come back invalid.
        logger.debug('Submitted form invalid: %s', form.errors)
        return super().form_invalid(form)


class UpdateLastLocationView(LoginRequiredMixin, View):

    @method_decorator(csrf_exempt)
    def dispatch(self, request, *args, **kwargs):
        return super(UpdateLastLocationView, self).dispatch(request, *args, **kwargs)

    def post(self, request, *args, **kwargs):
        clusive_user = get_object_or_404(ClusiveUser, user=request.user)
        book_id = request.POST.get('book')
        version = request.POST.get('version')
        locator = request.POST.get('locator')
        if not (book_id and version and locator):
            return JsonResponse({
                'status': 'error',
                'error': 'POST must contain book, version, and locator string.'
            }, status=500)
        try:
            Paradata.record_last_location(int(book_id), int(version), clusive_user, locator)
        except Book.DoesNotExist:
            return JsonResponse({
                'status': 'error',
                'error': 'Unknown book.'
            }, status=500)
        else:
            return JsonResponse({'status': 'ok'})


class AnnotationView(LoginRequiredMixin, View):
    """
    POST to this view to add a new annotation to the database.
    DELETE to it to remove one.
    Logically would support the GET method to return information on a highlight or annotation,
    but that is not needed right now.
    """

    def dispatch(self, request, *args, **kwargs):
        return super(AnnotationView, self).dispatch(request, *args, **kwargs)

    # Creates a new annotation or undeletes one
    def post(self, request, *args, **kwargs):
        clusive_user = get_object_or_404(ClusiveUser, user=request.user)
        page_event_id = request.POST.get('eventId')
        if request.POST.get('undelete'):
            anno = get_object_or_404(Annotation, id=request.POST.get('undelete'), user=clusive_user)
            anno.dateDeleted = None
            anno.save()
            logger.debug('Undeleting annotation %s', anno)
            annotation_action.send(sender=AnnotationView.__class__,
                                   request=request,
                                   annotation=anno,
                                   event_id=page_event_id,
                                   action='HIGHLIGHTED')
            return JsonResponse({'success': True})
        else:
            book_id = request.POST.get('book')
            version_number = int(request.POST.get('version'))
            highlight = request.POST.get('highlight')
            if not book_id or not highlight:
                raise Http404('POST must contain book, version, and highlight string.')
            try:
                book_version = BookVersion.lookup(book_id, version_number)
                annotation = Annotation(user=clusive_user, bookVersion=book_version, highlight=highlight)
                annotation.update_progression()
                annotation.save()
                # Once a database ID has been generated, we have to update the JSON to include it.
                annotation.update_id()
                annotation.save()
                logger.debug('Created annotation %s', annotation)
                annotation_action.send(sender=AnnotationView.__class__,
                                       request=request,
                                       annotation=annotation,
                                       action='HIGHLIGHTED',
                                       event_id=page_event_id)
            except BookVersion.DoesNotExist:
                raise Http404('Unknown BookVersion: %s / %d' % (book_id, version_number))
            else:
                return JsonResponse({'success': True, 'id': annotation.pk})

    def delete(self, request, *args, **kwargs):
        clusive_user = request.clusive_user
        id = int(kwargs.get('id'))
        anno = get_object_or_404(Annotation, id=id, user=clusive_user)
        logger.debug('Deleting annotation %s', anno)
        anno.dateDeleted = timezone.now()
        anno.save()
        page_event_id = request.GET.get('eventId')
        annotation_action.send(sender=AnnotationView.__class__,
                               request=request,
                               annotation=anno,
                               action='REMOVED',
                               event_id=page_event_id)
        return JsonResponse({'success': True})


class AnnotationListView(LoginRequiredMixin, ListView):
    template_name = 'library/annotation_list.html'
    context_object_name = 'annotations'

    def get_queryset(self):
        clusive_user = get_object_or_404(ClusiveUser, user=self.request.user)
        bookVersion = BookVersion.lookup(self.kwargs['book'], self.kwargs['version'])
        return Annotation.objects.filter(bookVersion=bookVersion, user=clusive_user, dateDeleted=None)


class AnnotationNoteView(LoginRequiredMixin, View):
    """
    For attaching/updating a note belonging to an annotation.
    Only supports POST at the moment. GET is not used since notes are loaded with the page.
    Note: this means if you reload the page with auto-save changes pending, you'll see the outdated content.
    I think this case is rare enough that we can ignore it for now.
    I'd rather not have to do a GET on every single note after page load.
    """
    @staticmethod
    def create_from_request(request, note_data, annotation_id):
        clusive_user = request.clusive_user
        anno = get_object_or_404(Annotation, id=annotation_id, user=clusive_user)
        anno.note = note_data.get('note')
        anno.save()

    def post(self, request, annotation_id):
        try:
            note_data = json.loads(request.body)
        except json.JSONDecodeError:
            logger.warning('Received malformed note update: %s' % request.body)
            return JsonResponse(status=501, data={'message': 'Invalid JSON in request body'})
        AnnotationNoteView.create_from_request(request, note_data, annotation_id)
        return JsonResponse({"success": "1"})


class SwitchModalContentView(LoginRequiredMixin, TemplateView):
    """Render content of the 'switch' modal with information about versions of a book."""
    template_name = 'shared/partial/modal_switch_content.html'

    def get(self, request, *args, **kwargs):
        book_id = kwargs.get('book_id')
        version = kwargs.get('version')
        book = Book.objects.get(pk=book_id)
        versions = book.versions.all()
        # Count annotations and choose some example words to show
        for v in versions:
            v.annotation_count = Annotation.get_list(user=request.clusive_user, book_version=v).count()
            if v.sortOrder == 0:
                v.example_words = v.all_word_list[:3]
            else:
                v.example_words = v.new_word_list[:3]
        self.extra_context = {
            'versions': versions,
            'bv': versions[version],
        }
        return super().get(request, *args, **kwargs)


class UpdateTrendsView(View):

    def get(self, request, *args, **kwargs):
        BookTrend.update_all_trends()
        return JsonResponse({'status': 'ok'})


class BookshareConnect(LoginRequiredMixin, TemplateView):
    template_name = 'library/partial/connect_to_bookshare.html'

    def get(self, request, *args, **kwargs):
        if is_bookshare_connected(request):
            request.session['bookshare_connected'] = True
            return HttpResponseRedirect(redirect_to=reverse('my_account'))
        else:
            request.session['bookshare_connected'] = False
            return HttpResponseRedirect(redirect_to='/accounts/bookshare/login/?process=connect&next=/account/my_account')

class BookshareSearch(LoginRequiredMixin, EventMixin, ThemedPageMixin, TemplateView, FormView):
    template_name = 'library/library_search_bookshare.html'
    form_class = BookshareSearchForm
    formlabel ='Step 1: Search by title, author, or ISBN'
    sponsor_warning_message = '\
        You are using a Sponsor (Teacher/District/School) Bookshare account. \
        Your import of Bookshare titles for students through Clusive is not \
        yet implemented, but you can assign titles to students through the \
        Bookshare site.'
    member_warning_message = '\
        Your Bookshare account will let you import Bookshare readings assigned \
        to you by your school or organization.'

    def dispatch(self, request, *args, **kwargs):
        if not is_bookshare_connected(request):
            # Log into Bookshare and then come back here.
            return HttpResponseRedirect(
                redirect_to='/accounts/bookshare/login?process=connect&next=' + reverse('bookshare_search')
            )
        elif request.clusive_user.can_upload:
            if is_organization_sponsor(request):
                messages.warning(request, self.sponsor_warning_message)
            elif is_organization_member(request):
                messages.warning(request, self.member_warning_message)

            self.search_form = BookshareSearchForm(request.POST)
            return super().dispatch(request, *args, **kwargs)
        else:
            self.handle_no_permission()

    def get_success_url(self):
        keyword = self.search_form.clean_keyword()
        # About to start a new Bookshare search.  Clear any existing Bookshare
        # session data
        try:
            del self.request.session['bookshare_search_metadata']
        except:
            pass
        return reverse('bookshare_search_results', kwargs={'keyword': keyword})

    def post(self, request, *args, **kwargs):
        keyword = self.search_form.clean_keyword()
        if keyword == '':
            # endless loop
            return HttpResponseRedirect(redirect_to=reverse('bookshare_search'))
        else:
            return HttpResponseRedirect(redirect_to=self.get_success_url())

    def configure_event(self, event: Event):
        event.page = 'BookshareSearchForm'

class BookshareSearchResults(LoginRequiredMixin, EventMixin, ThemedPageMixin, TemplateView):
    template_name = 'library/library_bookshare_search_results.html'
    query_key = ''
    metadata = {}
    imported_books = []
    search_error = {}

    def dispatch(self, request, *args, **kwargs):
        if request.clusive_user.can_upload:
            self.imported_books = self.get_imported_books(request)
            # This view should be called with EITHER a keyword or a page, not both.
            self.query_key = kwargs.get('keyword', '')
            self.page = kwargs.get('page', 1)
            if self.query_key:
                # New search
                logger.debug('New search, keyword = %s', self.query_key)
                self.page = 1
                search_results = self.get_bookshare_metadata(self.request)
                if search_results.get('status_code', 200) == 200:
                    self.metadata = search_results
                    self.search_error = {}
                    request.session['bookshare_search_metadata'] = self.metadata
                else:
                    messages.error(request, search_results['error_message'])
                    self.search_error = search_results
            else:
                if is_organization_sponsor(request):
                    messages.warning(request, BookshareSearch.sponsor_warning_message)
                elif is_organization_member(request):
                    messages.warning(request, BookshareSearch.member_warning_message)
                self.metadata = request.session['bookshare_search_metadata']
                pages_available = len(self.metadata['chunks'])
                if self.page <= pages_available:
                    logger.debug('Showing page %d of existing results', self.page)
                    pass
                elif self.page == pages_available+1:
                    logger.debug('Getting next page %d of reults from API', self.page)
                    response = self.extend_bookshare_metadata(self.request, self.metadata)
                    if response.get('status_code', 200) != 200:
                        messages.error(request, response['error_message'])
                        self.search_error = response
                else:
                    # We can only move forward one page at a time.
                    logger.warn('Got request for page %d of search results, only %d available; redirecting to page %d',
                                self.page, pages_available, pages_available+1)
                    return HttpResponseRedirect(redirect_to=reverse('bookshare_search_results',
                                                                    kwargs={ 'page': pages_available+1 }))
            return super().dispatch(request, *args, **kwargs)
        else:
            self.handle_no_permission()

    def get_context_data(self, **kwargs):
        context = super().get_context_data(**kwargs)
        chunks = self.metadata.get('chunks', [])
        num_pages = len(chunks)
        # Can we get another page from the API if requested?
        if self.metadata.get('nextLink'):
            num_pages += 1

        # Search errors only occur for the first search or when moving forward
        # to a page of results not yet captured.  Check self.search_error, and
        # if there is an error, set the `current_page` back by one, i.e., one
        # less than the 'next' request had it given no errors.
        if self.search_error.get('status_code', 200) != 200:
            current_page = self.page - 1
        else:
            current_page = self.page

        keyword = self.query_key
        links = {
            'prev': (current_page - 1) if current_page > 1 else None,
            'next': (current_page + 1) if current_page < num_pages else None
        }
        # Create links for pages n-3 to n+3
        first_page_link = max(1, current_page-3)
        last_page_link = min(num_pages, current_page+3)
        page_links = []
        for p in list(range(first_page_link, last_page_link+1)):
            if p == current_page:
                page_links.append('current')
            else:
                page_links.append(p)
        links['pages'] = page_links

        context.update({
            'query_key' : keyword,
            'titles': chunks[current_page-1] if len(chunks) > 0 else [],
            'current_page': current_page,
            'links': links,
            'totalResults': self.metadata.get('totalResults', 'Unknown'),
            'imported_books': self.imported_books,
        })
        return context

    def get_bookshare_metadata(self, request):
        if self.query_key == '':
            return {}
        else:
            try:
                access_keys = get_access_keys(request)
                response = self.bookshare_start_search(access_keys)
                if response.get('status_code', 200) != 200:
                    return response
                metadata = {
                    'query': self.query_key,
                    'totalResults': response['totalResults'],
                    'retrieved': len(response['titles']),
                    'nextLink': next((x['href'] for x in response['links'] if x.get('rel', '') == 'next'), None),
                    'chunks': [ response['titles'] ],
                }
                return metadata
            except Exception as e:
                logger.debug("BookshareSearch exception: ", e)
                raise e

    def extend_bookshare_metadata(self, request, metadata):
        """Add one more chunk to the existing search results metadata."""
        access_keys = get_access_keys(request)
        response = self.bookshare_continue_search(access_keys, metadata['nextLink'])
        if response.get('status_code', 200) != 200:
            return response
        metadata['retrieved'] += len(response['titles'])
        metadata['chunks'].append(response['titles'])
        metadata['nextLink'] = next((x['href'] for x in response['links'] if x.get('rel', '') == 'next'), None)
        return metadata

    def bookshare_start_search(self, access_keys):
        """
        Call Bookshare API with a new search term and get first batch of results.
        Successful results of this request should be a JSON structure that
        includes the following:
        totalResults: (integer)
        titles: [ {book}, {book} ]
        links: [ {rel: 'next', href: (URL of next batch of results, if any)} ]
        If the response status is not 200 (success), then the response from
        Bookshare contains a `key` and an array of error `messages`.  See:
        https://apidocs.bookshare.org/reference/index.html#_error_model
        The JSON structure returned in this case is:
        response_status: {integer}
        key: {string} (as returned by Bookshare)
        error_message: {string} (concatenation of messages returned by Bookshare)
        :param access_keys:
        :return:
        """
        access_token = access_keys.get('access_token').token
        href = 'https://api.bookshare.org/v2/titles?' + urlencode({
            'keyword': self.query_key,
            'api_key': access_keys.get('api_key'),
            'formats': 'EPUB3',
            'excludeGlobalCollection': True,
        })
        resp = requests.request(
            'GET',
            href,
            headers={
                'Authorization': 'Bearer ' + access_token
            },
        )
        new_metadata = resp.json()
        logger.debug("Bookshare search response status: %s", resp.status_code)

        # Handle request error, if any.
        if resp.status_code != 200:
           new_metadata['status_code'] = resp.status_code
           self.make_error_message(new_metadata)
           return new_metadata

        return self.filter_metadata(new_metadata)

    def bookshare_continue_search(self, access_keys, url):
        access_token = access_keys.get('access_token').token
        resp = requests.request(
            'GET',
            url,
            headers = {
                'Authorization': 'Bearer ' + access_token
            }
        )
        new_metadata = resp.json()
        logger.debug("Bookshare search response status: %s", resp.status_code)

        # Handle request error, if any.
        if resp.status_code != 200:
            new_metadata['status_code'] = resp.status_code
            self.make_error_message(new_metadata)
            return new_metadata

        return self.filter_metadata(new_metadata)

    def filter_metadata(self, metadata, has_full_access=True):
        """
        Filter the bookshare title search metadata by:
        - whether the user can import it
        - whether the title has an EPUB3 version
        - whether the copyrightDate is None (temporary)
        """
        if metadata['message']:
            logger.warn('Bookshare returned message: %s', metadata['message'])

        for title in metadata.get('titles', []):
            # logger.debug('Found title %s', title.get('title'))
            self.surface_bookshare_info(title, has_full_access)
        return metadata

    def surface_bookshare_info(self, book, has_full_access):
        """
        Add a `clusive` block to the book's Bookshare metadata where the authors
        are taken from Bookshares's `contributors` section, and the thumnbail and
        download urls are taken from the `links` array.  It also creates a shortened
        synopis (200 characters).
        """
        clusive = {}
        for link in book.get('links', []):
            if link['rel'] == 'thumbnail':
                clusive['thumbnail'] = link['href']
            elif link['rel'] == 'self':
                clusive['import_url'] = link['href']

        authors = []
        for contributor in book.get('contributors', []):
            if contributor['type'] == 'author':
                authors.append(contributor['name']['displayName'])
        clusive['authors'] = authors

        if book['synopsis'] is not None:
            clusive['synopsis'] = book['synopsis'][0:200]
            if len(clusive['synopsis']) < len(book['synopsis']):
                clusive['more'] = True
        else:
            clusive['synopsis'] = ''
            clusive['more'] = False

        clusive['epub'] = self.has_epub(book)

        book['clusive'] = clusive

    def has_epub(self, book):
        for aFormat in book.get('formats', []):
            if aFormat['formatId'] == 'EPUB3':
                return True
        return False

    def get_imported_books(self, request):
        results = []
        owned_bookhare_books = Book.objects.filter(owner=request.clusive_user, bookshare_id__isnull=False)
        for book in owned_bookhare_books:
            results.append(int(book.bookshare_id))
        return results

    def make_error_message(self, error_response):
        error_messages = ', '.join(error_response['messages'])
        error_response['error_message'] = f"Error: {error_messages}"

    def configure_event(self, event: Event):
        event.page = 'BookshareSearchResults'

class BookshareImport(LoginRequiredMixin, View):
    """
    This API function will return a JSON object with keys:
    * 'status', which is either 'done' (book has been imported), 'pending' (waiting for Bookshare), or 'error'
    * 'message', which has more details on any error.
    * 'id', the ID of the imported book, when done.
    """

    def get(self, request, *args, **kwargs):
        if not request.clusive_user.can_upload:
            raise PermissionDenied('User cannot upload')
        bookshare_id = kwargs.get('bookshareId')
        try:
            access_keys = get_access_keys(request)
        except Exception as e:
            logger.debug("Bookshare Import exception: ", e)
            raise PermissionDenied('No Bookshare access token')

        # Check that it hasn't already been imported.
        # This can happen if the user leaves the site while import is in progress, other other corner cases.
        existing = BookVersion.objects.filter(book__owner=request.clusive_user, book__bookshare_id=bookshare_id)
        if existing:
            logger.debug("Bookshare import exists already: %s", existing)
            return JsonResponse(data={'status': 'done', 'id': existing.first().id})

        # The following request will return a status code of 202 meaning the
        # request to download has been acknowledged, and a package is being
        # prepared for download.  Subsequent requests will either result in 202 again,
        # or, when the package is ready, a 302 redirect to
        # a URL that retrieves the epub content.
        # https://apidocs.bookshare.org/reference/index.html#_responses_3
        resp = requests.request(
            'GET',
            'https://api.bookshare.org/v2/titles/' + bookshare_id + '/EPUB3',
            params = {
                'api_key': access_keys.get('api_key')
            },
            headers = {
                'Authorization': 'Bearer ' + access_keys.get('access_token').token
            }
        )
        # 202 - "Download request received; package being prepared"
        if resp.status_code == 202:
            return JsonResponse(data={'status': 'pending', 'message': 'In progress'})
        # 200 - resp contains the epub file
        elif resp.status_code == 200:
            if resp.headers['Content-Type'] == 'application/octet-stream':
                # Also grab the metadata to pass along to import process.
                # TODO: could re-use the metadata that was already fetched as part of the search
                meta_resp = requests.request(
                    'GET',
                    'https://api.bookshare.org/v2/titles/' + bookshare_id,
                    params = { 'api_key': access_keys.get('api_key') },
                    headers = { 'Authorization': 'Bearer ' + access_keys.get('access_token').token }
                )
                metadata = meta_resp.json()
                bv = self.save_book(resp.content, metadata, kwargs)
                return JsonResponse(data={'status': 'done', 'id': bv.book.id})
            else:
                return JsonResponse(data={'status': 'error', 'message': 'Got 200 but not the expected content type.'})
        # If book can't be downloaded, this returns 403
        else:
            bookshare_messages = ', '.join(resp.json().get('messages', []))
            message = f'Error importing the book (code = {resp.status_code}). {bookshare_messages}'
            return JsonResponse(data={'status': 'error',
                                      'message': message})

    def save_book(self, downloaded_contents, bookshare_metadata, kwargs):
        # This is mostly a copy of UploadFormView.form_valid() from above.
        # Consider writing one function to do both.
        bookshare_id = bookshare_metadata['bookshareId']
        fd, tempfile = mkstemp(suffix='epub', prefix=str(bookshare_id))
        # try:
        with os.fdopen(fd, 'wb') as f:
            f.write(downloaded_contents)
        (bv, changed) = unpack_epub_file(self.request.clusive_user, tempfile, bookshare_metadata=bookshare_metadata)
        if changed:
            logger.debug('Uploaded file name = %s', bookshare_id)
            bv.filename = bookshare_id
            bv.save()
            logger.debug('Updating word lists')
            scan_book(bv.book)
            event = Event.build(session=self.request.session,
                                type='TOOL_USE_EVENT',
                                action='USED',
                                control='import_bookshare',
                                page='BookshareSearchResults',
                                book_version=bv)
            event.save()
        else:
            raise Exception('unpack_epub_file did not find new content.')
        return bv


class ListCustomizationsView(LoginRequiredMixin, EventMixin, TemplateView):
    template_name = 'library/list_customizations.html'

    def get(self, request, *args, **kwargs):
        book = get_object_or_404(Book, id=kwargs['pk'])
        user =  request.clusive_user
        periods = user.periods.all()
        from_cancel_add = kwargs.get('from_cancel_add', 0) == 1
        # Look up assignments for display, attach as expected by template
        book.assign_list = list(BookAssignment.objects.filter(book=book, period__in=periods))
        # Look up paradata for favorites star
        book.paradata_list = list(Paradata.objects.filter(book=book, user=user))
        # Look up customizations
        customizations = Customization.get_customizations(book, periods, user)
        # If there are no customizations but the user has just cancelled adding
        # one, do not prompt them to add a new one again.  That would be an
        # infinite loop
        if customizations.count() != 0 or from_cancel_add:
            self.extra_context = {
                'book': book,
                'customizations': customizations,
                'period_name': None,
            }
            return super().get(request, *args, **kwargs)
        else:
            # No customizations yet.  Go to the customization editor routing
            # through the add customization handler.
            return HttpResponseRedirect(redirect_to=reverse('customize_add', kwargs={'pk': book.id}))

    def configure_event(self, event: Event):
        event.page = 'ListCustomizations'


class AddCustomizationView(LoginRequiredMixin, RedirectView):

    def get_redirect_url(self, *args, **kwargs):
        return reverse('edit_customization', kwargs={
            'pk': self.customization.id,
            'is_new': 'true',
        })

    def get(self, request, *args, **kwargs):
        book = get_object_or_404(Book, id=kwargs['pk'])
        user = request.clusive_user
        book_customizations = Customization.get_customizations(book, user.periods.all(), user)
        self.customization = Customization(book=book, owner=user)
        self.customization.title = 'Customization ' + str(book_customizations.count()+1)
        self.customization.save()
        self.customization.periods.set(user.periods.all())
        logger.debug('Created customization for book %d: %s', kwargs['pk'], self.customization)
        return super().get(request, *args, **kwargs)


class DeleteCustomizationView(LoginRequiredMixin, RedirectView):

    def get_redirect_url(self, *args, **kwargs):
        return reverse('customize_book', kwargs={
            'pk': kwargs['bk'],
            'from_cancel_add': 1
        })

    def get(self, request, *args, **kwargs):
        try:
            customization = Customization.objects.get(pk=kwargs['ck'])
            logger.debug('Deleting customization for book %d: %s', customization.book.id, customization)
            customization.delete()
        except:
            pass
        return super().get(request, *args, **kwargs)


class EditCustomizationView(LoginRequiredMixin, EventMixin, UpdateView):
    template_name = 'library/edit_customization.html'
    model = Customization
    form_class = EditCustomizationForm

    def dispatch(self, request, *args, **kwargs):
        self.clusive_user = request.clusive_user
        self.is_new = kwargs.get('is_new', 'false')
        self.request = request
        return super().dispatch(request, *args, **kwargs)

    def get_context_data(self, **kwargs):
        context = super().get_context_data(**kwargs)
        book = self.object.book
        # Look up assignments for display, attach as expected by template
        book.assign_list = list(BookAssignment.objects.filter(book=book, period__in=self.clusive_user.periods.all()))
        # Look up paradata for favorites star
        book.paradata_list = list(Paradata.objects.filter(book=book, user=self.clusive_user))
        context['book'] = book
        context['period_name'] = None
        context['is_new'] = self.is_new
        context['recent_custom_questions'] = self.get_recent_custom_questions(3)
        context['all_words'] = self.object.book.all_word_and_non_dict_word_list
        suggested_words = context['all_words'][:]
        for current_word in self.object.word_list:
            if current_word in suggested_words:
                suggested_words.remove(current_word)
        context['suggested_words'] = suggested_words
        return context

    def get_recent_custom_questions(self, n):
        # Find N most recently-saved questions
        recent = Customization.objects.filter(Q(question__isnull=False)
                                              & ~Q(question='')
                                              & (Q(owner=self.clusive_user)
                                                 | Q(periods__in=self.clusive_user.periods.all()))) \
            .order_by('-updated')
        recent_custom_questions = []
        for c in recent:
            if c.question not in recent_custom_questions:
                recent_custom_questions.append(c.question)
                if len(recent_custom_questions) >= n:
                    break
        return recent_custom_questions

    def get_form_kwargs(self):
        kwargs = super().get_form_kwargs()
        kwargs['clusive_user'] = self.clusive_user
        return kwargs

    def form_valid(self, form):
        result = super().form_valid(form)
        self.modify_custom_vocabulary(form.instance)
        if form.overridden_periods:
            messages.warning(self.request, '%s reassigned to the new customization: %s' %
                             ('Class' if len(form.overridden_periods)==1 else 'Classes',
                              ', '.join([p.name for p in form.overridden_periods])))
        return result

    def get_success_url(self):
        return reverse('customize_book', kwargs={'pk': self.object.book.id})

    def modify_custom_vocabulary(self, customization):
        # Add new words
        new_words_str = self.request.POST.get('new_vocabulary_words', '')
        for new_word in new_words_str.split('|'):
            new_word = new_word.strip()
            # Don't add empty strings
            if len(new_word) > 0:
                custom_vocab_word = CustomVocabularyWord.objects.create(
                    word=new_word, customization=customization
                )
                custom_vocab_word.save()
        # Delete old words marked for deletion
        delete_words_str = self.request.POST.get('delete_vocabulary_words', '')
        for delete_word in delete_words_str.split('|'):
            delete_word = delete_word.strip()
            try:
                # TODO: (JS) Note that get() will fail if the
                # (delete_word,customization) matches more than one record, i.e.
                # multiple instances of a word connected to one customization.
                # Should the CustomVocabularyWord/Customization models restrict
                # the words to be unique?  Vs. support multiple definitions or
                # multiple pronunciations?
                custom_vocab_word = CustomVocabularyWord.objects.get(
                    word=delete_word, customization=customization
                )
                custom_vocab_word.delete()
            except:
                pass

    def configure_event(self, event: Event):
        event.page = 'EditCustomization'
        event.book_id = self.object.book.id


class UpdateStarredRatingView(LoginRequiredMixin, View):
    # starred is the favorite star on the reading and library pages, hidden on dashboard
    # values locallay set sent via url in frontend.js starredButtons function
    # url is /library/setstarred

    @method_decorator(csrf_exempt)
    def dispatch(self, request, *args, **kwargs):
        return super(UpdateStarredRatingView, self).dispatch(request, *args, **kwargs)

    def post(self, request, *args, **kwargs):
        if not (request.POST.get('book') and request.POST.get('starred')):
            return JsonResponse({
                'status': 'error',
                'error': 'POST must contain book and starred.'
            }, status=500)

        clusive_user_id = request.clusive_user.id
        book_id = int(request.POST.get('book'))
        if request.POST.get('starred').lower() == 'true':
            starred = True
        else:
            starred = False

        try:
            Paradata.record_starred(book_id, clusive_user_id, starred)
        except Book.DoesNotExist:
            return JsonResponse({
                'status': 'error',
                'error': 'Unknown book.'
            }, status=500)

        book_starred.send(self.__class__, request=request, book_id=book_id, starred=starred)
        return JsonResponse({'status': 'ok'})<|MERGE_RESOLUTION|>--- conflicted
+++ resolved
@@ -396,14 +396,9 @@
         return HttpResponseRedirect(redirect_to=reverse('library', kwargs=kwargs))
 
 
-<<<<<<< HEAD
-class ResourcesPageView(LoginRequiredMixin, ThemedPageMixin, SettingsPageMixin, TemplateView):
-    template_name = 'library/resources.html'
-=======
 class ResourcesPageView(LoginRequiredMixin, ThemedPageMixin, SettingsPageMixin, EventMixin, TemplateView):
     template_name = 'library/resources.html'
     page_name = 'Resources'
->>>>>>> dbe9826e
 
     def get(self, request, *args, **kwargs):
         self.extra_context = {
@@ -412,11 +407,9 @@
         }
         return super().get(request, *args, **kwargs)
 
-<<<<<<< HEAD
-=======
     def configure_event(self, event: Event):
         event.page = self.page_name
->>>>>>> dbe9826e
+
 
 class UploadFormView(LoginRequiredMixin, ThemedPageMixin, SettingsPageMixin, EventMixin, FormView):
     """Parent class for several pages that allow uploading of EPUBs."""
