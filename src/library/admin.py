--- conflicted
+++ resolved
@@ -25,14 +25,8 @@
 
 @admin.register(Book)
 class BookAdmin(admin.ModelAdmin):
-<<<<<<< HEAD
     list_display = ('id', 'owner', 'resource_identifier', 'title', 'author', 'word_count', 'reading_levels')
     sortable_by = ('id', 'owner', 'resource_identifier', 'title', 'author', 'word_count')
-    inlines = [subjectBookAdmin]
-=======
-    list_display = ('id', 'owner', 'resource_identifier', 'title', 'author', 'word_count')
-    sortable_by = ('id', 'owner', 'resource_identifier', 'title', 'author', 'word_count')
->>>>>>> dbe9826e
     inlines = [VersionsInline]
 
     change_list_template = 'library/book_changelist.html'
