.card-img {
    text-align: center;
    background: var(--CT_cardImgBg);

    img {
        max-height: 55vw;

        @include media-breakpoint-up(sm) {
            max-height: 32vw;
        }

        @include media-breakpoint-up(md) {
            max-height: 23vw;
        }

        @include media-breakpoint-up(xl) {
            max-height: 17rem;
        }
    }
}

.has-masonry {
    .card-img img {
        max-height: none;
    }
}

.card-body {
    p:last-child {
        margin-bottom: 0;
    }
}

.card-divider {
    padding-top: calc(3px + #{$card-padding-y});
    margin: 0 #{-$card-padding-x};
    line-height: 1;
    border-top: 3px solid var(--CT_cardDividerColor);

    & + & {
        margin-top: -1rem;
    }

    &.spaced-top {
        margin-top: $card-padding-y;
    }
}

.card-graph {
    position: relative;
    z-index: 2;

    .link-stretch {
        &::after {
            top: calc(-#{$card-padding-y} - 3px);
            right: -$card-padding-x;
            bottom: calc(-2rem + #{-$card-padding-y});
            left: -$card-padding-x;
        }
    }

}
.card-graph-title {
    margin-bottom: .25rem;
    @include font-size(.8125rem);
}

.card-question {
    position: relative;
    z-index: 2;

    .link-stretch {
        &::after {
            top: calc(-#{$card-padding-y} - 3px);
            right: -$card-padding-x;
            bottom: -$card-padding-y;
            left: -$card-padding-x;
        }

        &:hover::after {
            background-color: rgba(0, 0, 0, .05);
        }
    }
}
.card-question-title {
    margin-bottom: .25rem;
    @include font-size(.8125rem);
}

.card {
    .stars-chart {
        border-color: var(--CT_cardDividerColor);

        .progress {
            width: 1.5rem;
        }
        .progress-bar {
            background-color: var(--CT_cardProgressBarBg);
        }
    }
    .stars-chart-result {
        @include font-size(.8125rem);
    }
}

.card-library {
    box-shadow: var(--CT_cardLibraryBoxShadow);

    .card-title a,
    *:not(.card-graph):not(.card-graph-title):not(.card-question-title) > .link-stretch {
        color: inherit;
        text-decoration: none;

        &:hover,
        &:focus {
            color: inherit;
            text-decoration: underline;
        }
    }

    .card-author {
        margin-top: -.25rem;
    }

    .card-header {
        background: transparent;
        border-bottom-width: 0;

        &:first-child {
            .link-stretch:last-child .card-title {
                margin-bottom: 0;
            }
        }
    }

    .has-favorite .card-title {
        margin-right: calc(1rem + .25rem + (.375rem + 1px) * 2);
    }
    .btn-starred {
        padding: .14125em .375em;
        @include font-size(1rem);
        line-height: 1.25;
    }

    .card-body {
        @include calc-line-height(1.375);
    }

    .card-footer {
        padding-top: 0;
        background: transparent;
        border-top-width: 0;
    }

    > .card-img {
        // Add border-radius here so that narrower images dont' get rounded, except for corner overflow
        overflow: hidden;
        @include border-radius($card-inner-border-radius);

        // Border radius resets
        &:not(:first-child) {
            @include border-top-radius(0);
        }

        &:not(:last-child) {
            @include border-bottom-radius(0);
        }
    }
}

.card-library-favorite {
    position: absolute;
    top: $card-header-padding-y * .5;
    right: $card-header-padding-x * .5;
<<<<<<< HEAD
    z-index: 0;
=======
    z-index: 1;
>>>>>>> 974ae66d
}

.card-library-tag {
    line-height: 1;
}

.card-library-action {
    // 1. Use flex to remove whitespace between items
    // 2. Reduce margin/spacing to pull buttons out more
    // 3. Push to right side of card
    display: flex; // 1
    align-items: flex-end;
    padding-right: .5rem; // 2
    padding-left: 0;
    margin-top: -.25rem; // 2
    margin-bottom: -.25rem; // 2
    margin-left: auto; // 3
    white-space: nowrap;

    .dropdown {
        display: inline-flex;
    }
}

.card-special {
    color: var(--CT_cardSpecialColor);
    background-color: var(--CT_cardSpecialBg);
    border-color: transparent;
    box-shadow: none;

    .card-body {
        display: flex;
        flex-direction: column;
        align-items: center;
        justify-content: center;
    }
}

.card-author {
    @include font-size(.875rem);
    color: var(--CT_cardLibraryAuthorColor);
}

.card-login {
    line-height: 1.25;
    color: var(--CT_cardLoginColor);
    background: var(--CT_cardLoginBg);
    border-color: transparent;

    .card-body {
        padding: .75rem 1.5rem;
    }
}<|MERGE_RESOLUTION|>--- conflicted
+++ resolved
@@ -172,11 +172,7 @@
     position: absolute;
     top: $card-header-padding-y * .5;
     right: $card-header-padding-x * .5;
-<<<<<<< HEAD
-    z-index: 0;
-=======
     z-index: 1;
->>>>>>> 974ae66d
 }
 
 .card-library-tag {
