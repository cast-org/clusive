@font-face {
  font-family: 'fontello';
<<<<<<< HEAD
  src: url('./fontello.eot?2741306');
  src: url('./fontello.eot?2741306#iefix') format('embedded-opentype'),
       url('./fontello.woff2?2741306') format('woff2'),
       url('./fontello.woff?2741306') format('woff'),
       url('./fontello.ttf?2741306') format('truetype'),
       url('./fontello.svg?2741306#fontello') format('svg');
=======
  src: url('./fontello.eot?59693804');
  src: url('./fontello.eot?59693804#iefix') format('embedded-opentype'),
       url('./fontello.woff2?59693804') format('woff2'),
       url('./fontello.woff?59693804') format('woff'),
       url('./fontello.ttf?59693804') format('truetype'),
       url('./fontello.svg?59693804#fontello') format('svg');
>>>>>>> 2dae7593
  font-weight: normal;
  font-style: normal;
}
/* Chrome hack: SVG is rendered more smooth in Windozze. 100% magic, uncomment if you need it. */
/* Note, that will break hinting! In other OS-es font will be not as sharp as it could be */
/*
@media screen and (-webkit-min-device-pixel-ratio:0) {
  @font-face {
    font-family: 'fontello';
<<<<<<< HEAD
    src: url('./fontello.svg?2741306#fontello') format('svg');
=======
    src: url('./fontello.svg?59693804#fontello') format('svg');
>>>>>>> 2dae7593
  }
}
*/

 [class^="icon-"]:before, [class*=" icon-"]:before {
  font-family: "fontello";
  font-style: normal;
  font-weight: normal;
  speak: never;

  display: inline-block;
  text-decoration: inherit;
  min-width: 1em;
  /* margin-right: .2em; */
  text-align: center;
  /* opacity: .8; */

  /* For safety - reset parent styles, that can break glyph codes*/
  font-variant: normal;
  text-transform: none;

  /* fix buttons height, for twitter bootstrap */
  line-height: 1em;

  /* Animation center compensation - margins should be symmetric */
  /* remove if not needed */
  /* margin-left: .2em; */

  /* you can be more comfortable with increased icons size */
  /* font-size: 120%; */

  /* Font smoothing. That was taken from TWBS */
  -webkit-font-smoothing: antialiased;
  -moz-osx-font-smoothing: grayscale;

  /* Uncomment for 3D effect */
  /* text-shadow: 1px 1px 1px rgba(127, 127, 127, 0.3); */
}

.icon-cog:before { content: '\e800'; } /* '' */
.icon-line-height-1:before { content: '\e801'; } /* '' */
.icon-cancel-circled2:before { content: '\e802'; } /* '' */
.icon-cancel:before { content: '\e803'; } /* '' */
.icon-align-justify:before { content: '\e804'; } /* '' */
.icon-chevron-left:before { content: '\e805'; } /* '' */
.icon-chevron-right:before { content: '\e806'; } /* '' */
.icon-plus:before { content: '\e807'; } /* '' */
.icon-minus:before { content: '\e808'; } /* '' */
.icon-pause:before { content: '\e809'; } /* '' */
.icon-book:before { content: '\e80a'; } /* '' */
.icon-play:before { content: '\e80b'; } /* '' */
.icon-line-height-2:before { content: '\e80c'; } /* '' */
.icon-volume-down:before { content: '\e80d'; } /* '' */
.icon-climb:before { content: '\e80e'; } /* '' */
.icon-hike:before { content: '\e80f'; } /* '' */
.icon-logo-clusive-orig:before { content: '\e810'; } /* '' */
.icon-logo-clusive-toggle:before { content: '\e811'; } /* '' */
.icon-a:before { content: '\e812'; } /* '' */
.icon-walk:before { content: '\e813'; } /* '' */
.icon-stop:before { content: '\e814'; } /* '' */
.icon-line-focus-1:before { content: '\e815'; } /* '' */
.icon-line-focus-2:before { content: '\e816'; } /* '' */
.icon-line-focus-3:before { content: '\e817'; } /* '' */
.icon-line-height-3:before { content: '\e818'; } /* '' */
.icon-text-space-1:before { content: '\e819'; } /* '' */
.icon-text-space-2:before { content: '\e81a'; } /* '' */
.icon-text-space-3:before { content: '\e81b'; } /* '' */
.icon-settings:before { content: '\e81c'; } /* '' */
.icon-column-1:before { content: '\e81d'; } /* '' */
.icon-column-2:before { content: '\e81e'; } /* '' */
.icon-play-circled2:before { content: '\e81f'; } /* '' */
.icon-edit:before { content: '\e820'; } /* '' */
.icon-th-large:before { content: '\e821'; } /* '' */
.icon-th-list:before { content: '\e822'; } /* '' */
.icon-heart:before { content: '\e823'; } /* '' */
.icon-heart-empty:before { content: '\e824'; } /* '' */
.icon-star:before { content: '\e825'; } /* '' */
.icon-star-empty:before { content: '\e826'; } /* '' */
.icon-bookmark:before { content: '\e827'; } /* '' */
.icon-bricks:before { content: '\e828'; } /* '' */
.icon-ci-boat:before { content: '\e829'; } /* '' */
.icon-ci-boat-active:before { content: '\e82a'; } /* '' */
.icon-ci-car:before { content: '\e82b'; } /* '' */
.icon-ci-car-active:before { content: '\e82c'; } /* '' */
.icon-ci-spaceship:before { content: '\e82d'; } /* '' */
.icon-ci-spaceship-active:before { content: '\e82e'; } /* '' */
.icon-view-paged:before { content: '\e82f'; } /* '' */
.icon-view-scroll:before { content: '\e830'; } /* '' */
.icon-switch:before { content: '\e831'; } /* '' */
.icon-universal-access:before { content: '\e832'; } /* '' */
.icon-thought:before { content: '\e833'; } /* '' */
<<<<<<< HEAD
=======
.icon-logo-clusive:before { content: '\e834'; } /* '' */
>>>>>>> 2dae7593
.icon-crown:before { content: '\e844'; } /* '' */
.icon-move:before { content: '\f047'; } /* '' */
.icon-bookmark-empty:before { content: '\f097'; } /* '' */
.icon-menu:before { content: '\f0c9'; } /* '' */
.icon-angle-left:before { content: '\f104'; } /* '' */
.icon-angle-right:before { content: '\f105'; } /* '' */
.icon-angle-up:before { content: '\f106'; } /* '' */
.icon-angle-down:before { content: '\f107'; } /* '' */
.icon-help:before { content: '\f128'; } /* '' */
.icon-attention:before { content: '\f12a'; } /* '' */
.icon-mic:before { content: '\f130'; } /* '' */
.icon-ellipsis:before { content: '\f141'; } /* '' */
.icon-ellipsis-vert:before { content: '\f142'; } /* '' */
.icon-sticky-note-o:before { content: '\f24a'; } /* '' */
.icon-hand-paper-o:before { content: '\f256'; } /* '' */<|MERGE_RESOLUTION|>--- conflicted
+++ resolved
@@ -1,20 +1,11 @@
 @font-face {
   font-family: 'fontello';
-<<<<<<< HEAD
-  src: url('./fontello.eot?2741306');
-  src: url('./fontello.eot?2741306#iefix') format('embedded-opentype'),
-       url('./fontello.woff2?2741306') format('woff2'),
-       url('./fontello.woff?2741306') format('woff'),
-       url('./fontello.ttf?2741306') format('truetype'),
-       url('./fontello.svg?2741306#fontello') format('svg');
-=======
   src: url('./fontello.eot?59693804');
   src: url('./fontello.eot?59693804#iefix') format('embedded-opentype'),
        url('./fontello.woff2?59693804') format('woff2'),
        url('./fontello.woff?59693804') format('woff'),
        url('./fontello.ttf?59693804') format('truetype'),
        url('./fontello.svg?59693804#fontello') format('svg');
->>>>>>> 2dae7593
   font-weight: normal;
   font-style: normal;
 }
@@ -24,11 +15,7 @@
 @media screen and (-webkit-min-device-pixel-ratio:0) {
   @font-face {
     font-family: 'fontello';
-<<<<<<< HEAD
-    src: url('./fontello.svg?2741306#fontello') format('svg');
-=======
     src: url('./fontello.svg?59693804#fontello') format('svg');
->>>>>>> 2dae7593
   }
 }
 */
@@ -120,10 +107,7 @@
 .icon-switch:before { content: '\e831'; } /* '' */
 .icon-universal-access:before { content: '\e832'; } /* '' */
 .icon-thought:before { content: '\e833'; } /* '' */
-<<<<<<< HEAD
-=======
 .icon-logo-clusive:before { content: '\e834'; } /* '' */
->>>>>>> 2dae7593
 .icon-crown:before { content: '\e844'; } /* '' */
 .icon-move:before { content: '\f047'; } /* '' */
 .icon-bookmark-empty:before { content: '\f097'; } /* '' */
