/**
 * page-timing.js
 *
 * Tracks three pieces of timing information about pages to be reported to the server:
 *   How long the page takes to load
 *   How long the page remains loaded before the user leaves the page or its window is closed.
 *   How much of that time the window was not actually focused, or had a timeout warning modal showing.
 *
 * Requires that a global variable "PAGE_EVENT_ID" has been set by the template.
 * This is an arbitrary string that will be sent back to the server to let it know which page view the timing
 * information is for.
 *
 */

/* global PAGE_EVENT_ID, clusiveEvents */

var PageTiming = {};

PageTiming.pageloadTime = null;
PageTiming.startInactiveTime = null;
PageTiming.totalInactiveTime = 0;
PageTiming.pageBlocked = false;
PageTiming.lastSeenAwakeTime = null;
PageTiming.awakeCheckInterval = 5000;  // Check for awakeness every 5 seconds
PageTiming.awakeCheckTimer = null;
PageTiming.performanceObserver = null;

/**
 * Call to initiate time tracking of this page.
 * @param {string} eventId the ID that we use to identify this page view event to the server.
 * @returns {null} nothing
 */
PageTiming.trackPage = function(eventId) {
    'use strict';

    PageTiming.eventId = eventId;

    console.debug('PageTiming: Started tracking page ', eventId);

    // First choice:  Use PerformanceObserver and PerformanceNavigationTiming
    // APIs if available -- check is made in usePerformanceObserver() and
    // observer is returned if check succeeds.
    PageTiming.performanceObserver = PageTiming.usePerformanceObserver();
    if (!PageTiming.performanceObserver) {
        // Second choice: if deprecated Performance.timing is available, use
        // it to acquire the page load time.
        if ('performance' in window && 'timing' in window.performance) {
            PageTiming.pageloadTime = window.performance.timing.responseEnd - window.performance.timing.navigationStart;
<<<<<<< HEAD
            console.debug('PageTiming: LOAD TIME VIA Performance.timing: ' + PageTiming.pageloadTime);
=======
            console.log(`PageTiming: load time via Performance.timing for ${eventId}: ${PageTiming.pageloadTime}`);
>>>>>>> b0c2c2dd
        }
    }
    var currentTime = Date.now();

    // Tracking for visible/invisible time
    if (document.hasFocus !== 'undefined') {
        PageTiming.handleFocusChange();
        $(window).on('focusin focusout', PageTiming.handleFocusChange);
    } else {
        console.warn('PageTiming: Browser doesn\'t support focus checking; hidden time won\'t be reported.');
    }

    // Interval timer to monitor laptop going to sleep.
    PageTiming.awakeCheckTimer = setInterval(PageTiming.checkAwakeness, PageTiming.awakeCheckInterval);

    // Set up so that end time will be recorded
    $(window).on('pagehide', function() { PageTiming.reportEndTime(); });

    // Save current time - end time will be calculated as an offset to this.
    PageTiming.pageStartTime = currentTime;
};

PageTiming.checkAwakeness = function() {
    'use strict';

    var curTime = Date.now();
    var lastAwake = PageTiming.lastSeenAwakeTime;
    PageTiming.lastSeenAwakeTime = curTime;
    if (lastAwake === null || curTime - lastAwake < PageTiming.awakeCheckInterval * 2) {
        // Looks like we're getting regular pings, no action needed
        // console.debug('Browser is awake at ', PageTiming.fmt(curTime),
        //     ' blocked? ', PageTiming.pageBlocked, '; blurred? ', !document.hasFocus());
    } else {
        // Last awake time was too long ago, record preceding interval as having been asleep.
        console.debug('PageTiming: Computer woke up from sleep that started around ' + PageTiming.fmt(lastAwake));
        if (PageTiming.startInactiveTime === null) {
            //   do we need this?:  || PageTiming.startInactiveTime > lastAwake
            PageTiming.startInactiveTime = lastAwake; // might want to add a fraction of interval
            console.debug('PageTiming: Set startInactiveTime to ', PageTiming.fmt(lastAwake));
        } else {
            console.debug('PageTiming: startInactiveTime is already set to ', PageTiming.fmt(PageTiming.startInactiveTime),
                ' so not resetting to ', PageTiming.fmt(lastAwake));
        }
        PageTiming.handleFocusChange();
    }
};

PageTiming.blocked = function(isBlocked) {
    'use strict';

    PageTiming.pageBlocked = isBlocked;
    PageTiming.handleFocusChange();
};

PageTiming.handleFocusChange = function() {
    'use strict';

    if (!PageTiming.pageBlocked && document.hasFocus()) {
        // page is active.  If it was inactive before, record duration of inactivity.
        PageTiming.recordInactiveTime();
    } else if (PageTiming.startInactiveTime === null) {
        // Page is either blocked or blurred.  Record start of inactive time if this is new.
        PageTiming.startInactiveTime = Date.now();
        console.debug('PageTiming: Window went inactive at ', PageTiming.fmt(PageTiming.startInactiveTime),
            ' with cumulative ', PageTiming.totalInactiveTime / 1000, 's');
    }
};

PageTiming.fmt = function(unixtime) {
    'use strict';

    if (unixtime) {
        return new Date(unixtime).toLocaleTimeString();
    }
    return 'null';
};

PageTiming.recordInactiveTime = function() {
    'use strict';

    if (PageTiming.startInactiveTime !== null) {
        var now = Date.now();
        PageTiming.totalInactiveTime += now - PageTiming.startInactiveTime;
        console.debug('PageTiming: Window reactivated. Was inactive from ', PageTiming.fmt(PageTiming.startInactiveTime),
            ' to ', PageTiming.fmt(now),
            '; Cumulative inactive time = ', PageTiming.totalInactiveTime / 1000, 's');
        PageTiming.startInactiveTime = null;
    }
};

// Called in page's "pagehide" event
PageTiming.reportEndTime = function() {
    'use strict';

    console.debug(`PageTiming: reportEndTime() for ${PageTiming.eventId}, load time is ${PageTiming.pageloadTime}`);
    if (!localStorage['pageEndTime.' + PageTiming.eventId]) {
        PageTiming.recordInactiveTime();
        var duration = Date.now() - PageTiming.pageStartTime;
        var activeTime = duration - PageTiming.totalInactiveTime;
        if (activeTime < 0) {
            activeTime = 0;
            console.debug(`PageTiming: detected negative active duration, duration is ${duration}, inactive time is ${PageTiming.totalInactiveTime}`);
        }
        var data = {
            type: 'PT',
            eventId: PageTiming.eventId,
            loadTime: PageTiming.pageloadTime,
            duration: duration,
            activeDuration: activeTime
        };
        console.debug('PageTiming: Reporting page data: ', data);
        clusiveEvents.messageQueue.add(data);
    } else {
        console.warn('PageTiming: Pagehide event received, but end time was already recorded');
    }
    // Done with the observer, if any.
    if (PageTiming.performanceObserver) {
        PageTiming.performanceObserver.disconnect();
        PageTiming.performanceObserver = null;
    }
};

// If browser supports both of the PerformanceObserver and the
// PerformanceNavigationTiming APIs, set up a PerformanceObserver to observe the
// navigation events to get the page's load time.
// https://developer.mozilla.org/en-US/docs/Web/API/PerformanceObserver
// https://developer.mozilla.org/en-US/docs/Web/API/PerformanceNavigationTiming
PageTiming.usePerformanceObserver = function() {
    'use strict';

    var observer = null;
    if (window.PerformanceObserver && window.PerformanceNavigationTiming) {
        observer = new PerformanceObserver(function(perfEntries) {
            PageTiming.processNavEntries(perfEntries);
        });
        observer.observe({
            type: 'navigation',
            buffered: true
        });
    }
    return observer;
};

// Called from the PerformanceObserver callback to get the page load time.
// See PageTiming.usePerformanceObserver(), above.
PageTiming.processNavEntries = function(perfEntries) {
    'use strict';

    var navEntries = perfEntries.getEntries();
<<<<<<< HEAD
    navEntries.some(function(entry) {
        if (entry.name === document.URL) {  // TODO: is check needed?
            PageTiming.pageloadTime = entry.duration;
            console.debug(`PageTiming: LOAD TIME VIA PerformanceNavigationTiming for ${PageTiming.eventId}: ${PageTiming.pageloadTime}`);
=======
    navEntries.some(function (entry) {
        // Only interested in navigation entries for this page.
        if (entry.name === document.URL) {
            PageTiming.pageloadTime = entry.responseEnd - entry.startTime;
            console.log(`PageTiming: load time via PerformanceNavigationTiming for ${PageTiming.eventId}: ${PageTiming.pageloadTime}`);
>>>>>>> b0c2c2dd
            return true;
        }
        return false;
    });
};

$(document).ready(function() {
    'use strict';

    PageTiming.trackPage(PAGE_EVENT_ID);
});<|MERGE_RESOLUTION|>--- conflicted
+++ resolved
@@ -46,11 +46,7 @@
         // it to acquire the page load time.
         if ('performance' in window && 'timing' in window.performance) {
             PageTiming.pageloadTime = window.performance.timing.responseEnd - window.performance.timing.navigationStart;
-<<<<<<< HEAD
-            console.debug('PageTiming: LOAD TIME VIA Performance.timing: ' + PageTiming.pageloadTime);
-=======
-            console.log(`PageTiming: load time via Performance.timing for ${eventId}: ${PageTiming.pageloadTime}`);
->>>>>>> b0c2c2dd
+            console.debug(`PageTiming: load time via Performance.timing for ${eventId}: ${PageTiming.pageloadTime}`);
         }
     }
     var currentTime = Date.now();
@@ -200,18 +196,11 @@
     'use strict';
 
     var navEntries = perfEntries.getEntries();
-<<<<<<< HEAD
     navEntries.some(function(entry) {
-        if (entry.name === document.URL) {  // TODO: is check needed?
-            PageTiming.pageloadTime = entry.duration;
-            console.debug(`PageTiming: LOAD TIME VIA PerformanceNavigationTiming for ${PageTiming.eventId}: ${PageTiming.pageloadTime}`);
-=======
-    navEntries.some(function (entry) {
         // Only interested in navigation entries for this page.
         if (entry.name === document.URL) {
             PageTiming.pageloadTime = entry.responseEnd - entry.startTime;
-            console.log(`PageTiming: load time via PerformanceNavigationTiming for ${PageTiming.eventId}: ${PageTiming.pageloadTime}`);
->>>>>>> b0c2c2dd
+            console.debug(`PageTiming: load time via PerformanceNavigationTiming for ${PageTiming.eventId}: ${PageTiming.pageloadTime}`);
             return true;
         }
         return false;
