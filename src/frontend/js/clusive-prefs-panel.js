--- conflicted
+++ resolved
@@ -317,16 +317,4 @@
         var system = window.matchMedia('(prefers-reduced-motion: reduce)').matches;
         return system || setting;
     };
-
-<<<<<<< HEAD
-=======
-    cisl.prefs.setReducedMotion = function() {
-        document.body.classList.add('clusive-reduced-motion');
-    };
-
-    cisl.prefs.unsetReducedMotion = function() {
-        document.body.classList.remove('clusive-reduced-motion');
-    };
-
->>>>>>> a66cd434
 }(fluid_3_0_0));