--- conflicted
+++ resolved
@@ -238,16 +238,9 @@
     if (settingFontSize !== null) {
         formRangeTip(settingFontSize, formRangeFontSize);
     }
-<<<<<<< HEAD
-=======
+
     var settingReadSpeed = document.querySelector('#set-read-speed');
     if (settingReadSpeed !== null) {
         formRangeTip(settingReadSpeed, formRangeReadSpeed);
     }
-
-    var $imgs = $('.card-img img');
-    for (var i = 0; i < $imgs.length; i++) {
-        doPortraitCheck($($imgs[i]), i);
-    }
->>>>>>> 63f15cc6
 });