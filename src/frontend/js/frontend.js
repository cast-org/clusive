/* global Masonry, cisl, clusiveContext, PAGE_EVENT_ID, fluid, TOOLTIP_NAME, load_translation, confetti */
/* exported updateLibraryData, getBreakpointByName, libraryMasonryEnable, libraryMasonryDisable, libraryListExpand, libraryListCollapse, clearVoiceListing, confettiCannon */
/*eslint quotes: ["error", "backtick"]*/

// Set up common headers for Ajax requests for Clusive's event logging
$.ajaxPrefilter(function(options) {
    'use strict';

    options.beforeSend = function(xhr) {
        if (PAGE_EVENT_ID) {
            xhr.setRequestHeader('Clusive-Page-Event-Id', PAGE_EVENT_ID);
        }
        if (typeof clusiveContext !== 'undefined') {
            if (fluid.get(clusiveContext, 'reader.info.location.href')) {
                xhr.setRequestHeader('Clusive-Reader-Document-Href', clusiveContext.reader.info.location.href);
            }
            if (fluid.get(clusiveContext, 'reader.info.location.progression')) {
                xhr.setRequestHeader('Clusive-Reader-Document-Progression', clusiveContext.reader.info.location.progression);
            }
        }
    };
});

var clusiveBreakpoints = ['xs', 'sm', 'md', 'lg', 'xl'];
var libraryMasonryApi = null;

// Returns a function, that, as long as it continues to be invoked, will not
// be triggered. The function will be called after it stops being called for
// N milliseconds. If `immediate` is passed, trigger the function on the
// leading edge, instead of the trailing.
// By David Walsh (https://davidwalsh.name/javascript-debounce-function)
function clusiveDebounce(func, wait, immediate) {
    'use strict';

    var timeout;
    return function() {
        var context = this;
        var args = arguments;
        var later = function() {
            timeout = null;
            if (!immediate) {
                func.apply(context, args);
            }
        };
        var callNow = immediate && !timeout;
        clearTimeout(timeout);
        timeout = setTimeout(later, wait);

        if (callNow) {
            func.apply(context, args);
        }
    };
}


/*
  Easing functions
  https://spicyyoghurt.com/tools/easing-functions

  t = time
  b = beginning value
  c = change in value
  d = duration
*/
function easeInOutQuad(t, b, c, d) {
    'use strict';

    if ((t /= d / 2) < 1) { return c / 2 * t * t + b; }
    return -c / 2 * (--t * (t - 2) - 1) + b;
}

function getBreakpointByName(name) {
    'use strict';

    var bpMin =  window.getComputedStyle(document.body).getPropertyValue('--breakpoint-' + name);
    var bpIndex = clusiveBreakpoints.indexOf(name);
    var bpNext = bpIndex < clusiveBreakpoints.length ? clusiveBreakpoints[bpIndex + 1] : null;
    var bpMax = bpNext ? (parseInt(window.getComputedStyle(document.body).getPropertyValue('--breakpoint-' + bpNext), 10) - 0.02) + 'em' : null;

    return {
        min: bpMin,
        max: bpMax
    };
}

var libraryMasonryLayout = clusiveDebounce(function() {
    'use strict';

    if (libraryMasonryApi !== null) {
        libraryMasonryApi.layout();
    }
}, 150);

function libraryMasonryEnable() {
    'use strict';

    var elem = document.querySelector('.library-grid');

    if (elem === null) { return; }

    elem.classList.add('has-masonry');

    libraryMasonryApi = new Masonry(elem, {
        itemSelector: '.card-library, .card-special',
        columnWidth: '.card-library',
        percentPosition: true,
        transitionDuration: window.matchMedia('(prefers-reduced-motion: reduce)').matches ? '0' : '0.4s'
    });

    document.addEventListener('update.cisl.prefs', libraryMasonryLayout, {
        passive: true
    });

    var imgs = elem.querySelectorAll('img');
    imgs.forEach(function(img) {
        $.CFW_imageLoaded($(img), null, function() {
            libraryMasonryLayout();
        });
    });
}

function libraryListExpand() {
    'use strict';

    $('.card-toggle-btn').CFW_Collapse('show');
}

function libraryListCollapse() {
    'use strict';

    $('.card-toggle-btn').CFW_Collapse('hide');
}

function getLoadingMsg() {
    'use strict';

    return '' +
    '<div class="text-center py-0_5">' +
    '    <strong>Loading...</strong>' +
    '    <div class="loader-circle" role="status" aria-hidden="true"></div>' +
    '</div>';
}

// Return focus to the menu toggle control in place of the now visually hidden
// menu item in a dropdown when the confirmation modal is closed.
function confirmationRefocus($trigger, $modal) {
    'use strict';

    $modal.one('afterHide.cfw.modal', function() {
        if ($trigger.is(':hidden') && $trigger.closest('.dropdown-menu').length) {
            $trigger.closest('.dropdown-menu').siblings('[data-cfw="dropdown"]').first().trigger('focus');
        }
    });
}

function confirmationPublicationDelete() {
    'use strict';

    $(document.body).on('click', '[data-clusive="confirmPubDel"]', function(e) {
        var $trigger = $(e.currentTarget);
        var $modal = $('#modalConfirm');
        var article = $trigger.data('clusive-book-id');

        // Replace modal body and footer after hide
        $modal.on('afterHide.cfw.modal', function() {
            $modal.find('.modal-body').replaceWith(getLoadingMsg());
            $modal.find('.modal-footer').remove();
        });

        if ($trigger.data('cfw') !== 'modal') {
            e.preventDefault();

            $.get('/library/remove/confirm/' + article)
                // eslint-disable-next-line no-unused-vars
                .done(function(data, status) {
                    $modal.find('.modal-content').html(data);
                });

            confirmationRefocus($trigger, $modal);
            $trigger.CFW_Modal({
                target: '#modalConfirm',
                unlink: true,
                show: true
            });
        }
    });
}

function confirmationSharing() {
    'use strict';

    $(document.body).on('click', '[data-clusive="confirmSharing"]', function(e) {
        var $trigger = $(e.currentTarget);
        var $modal = $('#modalConfirm');
        var book = $trigger.data('clusive-book-id');

        // Replace form after hide
        $modal.on('afterHide.cfw.modal', function() {
            $modal.find('form').replaceWith(getLoadingMsg());
        });

        if ($trigger.data('cfw') !== 'modal') {
            e.preventDefault();

            $.get('/library/share/' + book)
                // eslint-disable-next-line no-unused-vars
                .done(function(data, status) {
                    $modal.find('.modal-content').html(data);
                });

            confirmationRefocus($trigger, $modal);
            $trigger.CFW_Modal({
                target: '#modalConfirm',
                unlink: true,
                show: true
            });
        }
    });
}

function formFileText() {
    'use strict';

    var formFileInputUpdate = function(node) {
        var input = node;
        var $input = $(node);

        var name = (typeof input === 'object')
            && (typeof input.files === 'object')
            && (typeof input.files[0] === 'object')
            && (typeof input.files.name === 'object')
            ? input.files[0].name : $input.val();

        name = name.split('\\').pop().split('/').pop();
        if (name === null) { name = ''; }
        if (name !== '') {
            $input.closest('.form-file').find('.form-file-text').first().text(name);
        }
    };

    $(document).on('change', '.form-file-input', function() {
        formFileInputUpdate(this);
    });
    $('.form-file-input').each(function() {
        formFileInputUpdate(this);
    });
}

function starsSelectedTextUpdate(node) {
    'use strict';

    var input = node.querySelector('input[type="radio"]:checked');
    var output = node.querySelector('.stars-text-result');
    var label = input.nextElementSibling;
    var $button = $(node).closest('form').find('button[type="submit"]');

    if (output !== null) {
        if (label.nodeName.toLowerCase() === 'label') {
            output.innerText = label.innerText;
            $button.prop('disabled', false);
        } else {
            output.innerHTML = '<span class="sr-only">Unrated</span>';
        }
    }
}

function starsHoverTextUpdate(node) {
    'use strict';

    var input = node.previousElementSibling;

    if (input.nodeName.toLowerCase() !== 'input' || $(input).is('.disabled, :disabled')) {
        return;
    }

    var output = node.closest('.stars').querySelector('.stars-text-result');
    var label = input.nextElementSibling;

    if (output !== null) {
        if (label.nodeName.toLowerCase() === 'label') {
            output.innerText = label.innerText;
        }
    }
}

function starsSelectedText() {
    'use strict';

    $(document.body).on('click', '.stars input', function(e) {
        if ($(e.target).not('.disabled, :disabled')) {
            starsSelectedTextUpdate(e.target.closest('.stars'));
        }
    });
    $(document.body).on('mouseenter', '.stars label', function(e) {
        starsHoverTextUpdate(e.target);
    });
    $(document.body).on('mouseleave', '.stars label', function(e) {
        starsSelectedTextUpdate(e.target.closest('.stars'));
    });
    $('#star_rating_panel form').on('submit', function(e) {
        e.preventDefault();
        var data = $(this).serialize();
        $.ajax({
            type: 'POST',
            url: '/set_star_rating',
            data: data
        }).done(function(html) {
            $('#star_rating_panel').replaceWith(html);
            starsSelectedTextUpdate($('#star_rating_panel .stars')[0]);
            // eslint-disable-next-line no-use-before-define
            confettiCannon(e.target);
        }).fail(function(err) {
            console.error('Failed sending star rating results: ', err);
        });
    });
    $('.stars').each(function() {
        starsSelectedTextUpdate(this);
    });
}

function reactDimAnimate(element, newVal) {
    'use strict';

    var start;
    var duration = 200;
    var old = parseInt(getComputedStyle(element).getPropertyValue('--dim'), 10);
    var delta = newVal - old;
    var isAnimating = false;

    function step(timestamp) {
        isAnimating = true;
        if (typeof start === 'undefined') {
            start = timestamp;
        }
        var elapsed = timestamp - start;
        var elapsedRatio  = elapsed / duration;
        elapsedRatio = elapsedRatio > 1 ? 1 : elapsedRatio;
        var update = Math.round(easeInOutQuad(elapsedRatio, old, delta, 1));

        if (update < Math.min(old, newVal)) {
            update = Math.min(old, newVal);
        } else if (update > Math.max(old, newVal)) {
            update = Math.max(old, newVal);
        }

        element.style.setProperty('--dim', update + '%');

        if (elapsed <= duration || (update > Math.min(old, newVal) && update < Math.max(old, newVal))) {
            window.requestAnimationFrame(step);
        } else {
            isAnimating = false;
        }
    }

    if (!isAnimating) {
        window.requestAnimationFrame(step);
    }
}

function reactChartHooks() {
    'use strict';

    $(document.body).on('click', '[data-react-index]', function(e) {
        var idx = e.currentTarget.dataset.reactIndex;
        var wedge = document.querySelector('.react-wedge-' + idx);

        if (e.currentTarget.checked) {
            reactDimAnimate(wedge, 100);
        } else {
            reactDimAnimate(wedge, 0);
        }
    });
}

function formRangeFontSize(range) {
    'use strict';

    var tip = range.parentNode.querySelector('.form-range-tip');
    tip.innerText = Math.round(range.value * 16) + 'px';
}

function formRangeReadSpeed(range) {
    'use strict';

    var tip = range.parentNode.querySelector('.form-range-tip');
    tip.innerText = range.value;
}

function formRangeTipPosition(range) {
    'use strict';

    var tip = range.parentNode.querySelector('.form-range-tip');
    var val = range.value;
    var min = range.min ? range.min : 0;
    var max = range.max ? range.max : 100;
    // var percentage = Number(((val - min) * 100) / (max - min));
    var ratio = Number(((val - min)) / (max - min));
    var thumbWidth = 1.25;
    var thumbHalfWidth = thumbWidth / 2;
    var leftCalc = 'calc(' + ratio + ' * ((100% - ' + thumbHalfWidth + 'rem) - ' + thumbHalfWidth + 'rem) + ' + thumbHalfWidth + 'rem)';

    tip.style.left = leftCalc;
}

function formRangeTip(range, callback) {
    'use strict';

    var tip = document.createElement('div');
    tip.classList.add('form-range-tip');
    range.after(tip);

    var tipID = $(tip).CFW_getID('clusive_range');
    tip.setAttribute('id', tipID);
    range.setAttribute('aria-describedby', tipID);

    range.parentNode.classList.add('has-form-range-tip');

    range.addEventListener('input', function() {
        formRangeTipPosition(range);
        callback(range);
    });

    window.addEventListener('resize', function() {
        formRangeTipPosition(range);
    });

    document.addEventListener('update.cisl.prefs', function() {
        window.requestAnimationFrame(function() {
            formRangeTipPosition(range);
            callback(range);
        });
    });

    formRangeTipPosition(range);
    callback(range);
}

var updateCSSVars = clusiveDebounce(function() {
    'use strict';

    // var root = document.documentElement;
    var body = document.body;
    var lineHeight = body.style.lineHeight;

    body.style.setProperty('--CT_lineHeight', lineHeight);
}, 10);


function formUseThisLinks() {
    'use strict';

    $('body').on('click', '.usethis-link', function(e) {
        var targ = $(this).data('target');
        var text = $(this).prev('.usethis-source').text();
        $('#' + targ).val(text);
        $(this).parent('.usethis-container').slideUp();
        e.preventDefault();
        return false;
    });
    $('body').on('change', '.usethis-cover', function(e) {
        var checked = $(this).prop('checked');
        if (checked) {
            $('#new-cover').slideUp();
            $('#cover-label').hide();
            $('#cover-input').slideUp();
            $(this).closest('.usethis-container').removeClass('highlight-undelete');
        } else {
            $('#new-cover').slideDown();
            $('#cover-label').show();
            $('#cover-input').slideDown();
            $(this).closest('.usethis-container').addClass('highlight-undelete');
        }
        e.preventDefault();
        return false;
    });
}

function showTooltip(name) {
    'use strict';

    if (name) {
        $(window).ready(function() {
            var tip_control = $('[data-clusive-tip-id="' + name + '"]');
            var tip_popover = $('#tip');
            var tip_placement = tip_control.attr('data-cfw-tooltip-placement');
            tip_control.CFW_Tooltip('dispose');
            tip_control.CFW_Tooltip({
                target: '#tip',
                container: '#features',
                viewport: '#features',
                trigger: 'manual',
                placement: tip_placement ? tip_placement : 'right auto',
                popperConfig: {
                    positionFixed: true
                }
            });
            setTimeout(function() {
                if (tip_control.is(':visible')) {
                    tip_popover.attr({
                        'role': 'status',
                        'aria-live': 'assertive',
                        'aria-atomic': 'true'
                    });
                    tip_control.CFW_Tooltip('show');
                    tip_popover.trigger('focus');
                    window.parent.clusiveEvents.addTipViewToQueue(name);
                }
            }, 2000);
            tip_control.one('afterHide.cfw.tooltip', function() {
                $(this).CFW_Tooltip('dispose');
                if ($(this).hasClass('feature-novis')) {
                    $('#content').trigger('focus');
                }
            });
        });
    }
}

// Determine if page has bricks layout
function hasBricksLayout() {
    'use strict';

    var regex = new RegExp('/bricks/');
    return regex.test(window.location.pathname);
}

// Determine if this page has any filtering active. It does if there is an unchecked "All" checkbox.
function hasActiveFilters() {
    'use strict';

    return $('[data-clusive="filterAll"]').not(':checked').length > 0;
}

// Look at the filter checkboxes and update the given URI with appropriate arguments to reflect them.
function addFilterArgs(uri) {
    'use strict';

    var params = uri.searchParams;
    $('[data-clusive="filterAllUpdate"]').each(function() {
        var $par = $(this);
        var $all = $par.find('[data-clusive="filterAll"]');
        var name = $all.attr('name');
        if ($all.is(':checked')) {
            params.delete(name);
        } else {
            var values = [];
            $par.find('input:checked').each(function() {
                values.push($(this).val());
            });
            params.set(name, values.join(','));
        }
    });
    return uri;
}

// AJAX update the library cards based on the current collection, view, query, and filters.
// If a page is specified it will go to that page.
function updateLibraryData(page) {
    'use strict';

    // eslint-disable-next-line compat/compat
    var uri = new URL(window.location); // not good for Opera Mini, IE
    uri.pathname = uri.pathname
        .replace('/library/', '/library/data/');
    var params = uri.searchParams;
    if (page) {
        params.set('page', page);
    } else {
        params.delete('page'); // Force first page of results when filters are changed.
    }
    uri = addFilterArgs(uri);

    return $.get(uri).done(function(data) {
        var $libraryData = $('#libraryData');
        $libraryData.html(data);
        if (hasBricksLayout()) {
            libraryMasonryEnable();
        }
        $libraryData.CFW_Init();
    });
}

// Handle filter checkbox dynamic behavior
function filterAllUpdate() {
    'use strict';

    // set up initial state based on page markup
    $('[data-clusive="filterAllUpdate"]').each(function() {
        var $par = $(this);
        var $all = $par.find('[data-clusive="filterAll"]');
        var $checked = $par.find('input:checked');
        if (!$par.length || !$all.length) { return; }
        if (!$checked.length) {
            $all.prop('checked', true);
        } else {
            $all.prop('checked', false);
        }
    });
    $('#clearFilters').toggle(hasActiveFilters());

    $(document.body).on('click', '[data-clusive="filterAllUpdate"] input', function(e) {
        var $elm = $(e.currentTarget);
        var $par = $elm.closest('[data-clusive="filterAllUpdate"]');
        var $all = $par.find('[data-clusive="filterAll"]');
        var $checked = $par.find('input:checked');

        if (!$par.length || !$all.length) { return; }

        if ($elm[0] === $all[0]) {
            $par.find('input').prop('checked', false);
            $all.prop('checked', true);
        } else if (!$checked.length) {
            $all.prop('checked', true);
        } else {
            $all.prop('checked', false);
        }
        $('#clearFilters').toggle(hasActiveFilters());
        updateLibraryData();
        if (hasBricksLayout()) {
            libraryMasonryEnable();
        }
    });
}

// Set up pagination links to AJAX update the library page content.
function libraryPageLinkSetup() {
    'use strict';

    $(document.body).on('click', 'a.ajax-page-link', function(e) {
        e.preventDefault();
        var $elm = $(e.currentTarget);
        updateLibraryData($elm.attr('href'))
            .then(function() {
                $('#libraryData')[0].scrollIntoView();
            });
    });
}

// Set up style and sort links on the library page to dynamically add page number & filter settings to the URL linked.
function libraryStyleSortLinkSetup() {
    'use strict';

    // Style links add filters and page numbers
    $(document.body).on('click', 'a.style-link', function(e) {
        e.preventDefault();
        // eslint-disable-next-line compat/compat
        var url = new URL($(e.currentTarget).attr('href'), window.location);
        url = addFilterArgs(url);
        if (window.current_page_number) {
            url.searchParams.set('page', window.current_page_number);
        }
        window.location = url;
    });

    // Sort links add filters, but page number is reset to 1.
    $(document.body).on('click', 'a.sort-link', function(e) {
        e.preventDefault();
        // eslint-disable-next-line compat/compat
        var url = new URL($(e.currentTarget).attr('href'), window.location);
        url = addFilterArgs(url);
        window.location = url;
    });
}

function dashboardSetup() {
    'use strict';

    var $body = $('body');
    // Clicking one of the bars in the dashboard activity panel highlights other bars for the same book.
    $body.on('focus', '.readtime-bar', function() {
        var id = $(this).data('clusive-book-id');
        if (id) {
            $('.readtime-bar.active').removeClass('active');
            $('[data-clusive-book-id="' + id + '"]').addClass('active');
        }
    });
    $body.on('blur', '.readtime-bar', function() {
        $('.readtime-bar.active').removeClass('active');
    });

    // Timescale links in the dashboard activity panel
    $body.on('click', 'a.activity-panel-days', function(e) {
        e.preventDefault();
        var $studentActivityPanel = $('#StudentActivityPanel');
        $studentActivityPanel.find('table tr.loading').show();
        $studentActivityPanel.find('table tr.real-data').hide();
        $.get('/dashboard-activity-panel/' + $(this).data('days'))
            .done(function(result) {
                $studentActivityPanel.replaceWith(result);
                $('#StudentActivityPanel').CFW_Init();
            })
            .fail(function(err) {
                console.error('Failed fetching replacement dashboard panel: ', err);
            });
    });

    // Sort links in the dashboard activity panel
    $body.on('click', 'a.activity-panel-sort', function(e) {
        e.preventDefault();
        var $studentActivityPanel = $('#StudentActivityPanel');
        $studentActivityPanel.find('table tr.loading').show();
        $studentActivityPanel.find('table tr.real-data').hide();
        $.get('/dashboard-activity-panel-sort/' + $(this).data('sort'))
            .done(function(result) {
                $studentActivityPanel.replaceWith(result);
                $('#StudentActivityPanel').CFW_Init();
            })
            .fail(function(err) {
                console.error('Failed fetching replacement dashboard panel: ', err);
            });
    });

    $body
        .on('click', '.readtime-bar[data-cfw="tooltip"]', function(e) {
            $(e.currentTarget).attr('aria-expanded', 'true');
        })
        .on('beforeShow.cfw.tooltip', '.readtime-bar[data-cfw="tooltip"]', function() {
            $('.readtime-tooltip:visible').CFW_Tooltip('hide');
        })
        .on('afterHide.cfw.tooltip', '.readtime-bar[data-cfw="tooltip"]', function(e) {
            $(e.currentTarget).attr('aria-expanded', 'false');
        });

    $body.on('click', '.detailTrigger', function(e) {
        e.preventDefault();
        var $link = $(e.currentTarget);
        // Fill in student name
        $('#readDetailStudentName').text($link.data('clusive-student-name'));
        $('#readDetailStudentLoading').show();
        $('#readDetailStudentContent').hide();
        $link.CFW_Modal({
            target: '#readDetailStudent',
            unlink: true,
            show: true
        });
        $.get('/dashboard-activity-detail/' + $link.data('clusive-student-id') + '/' + $link.data('clusive-book-id'))
            .done(function(result) {
                $('#readDetailStudentContent').html(result).show();
                $('#readDetailStudentLoading').hide();
            })
            .fail(function(err) {
                console.error('Failed fetching replacement dashboard panel: ', err);
            });
    });
}

// Starred button functionality
function starredButtons() {
    'use strict';
    var txtDefault = 'Not Starred';
    var txtActive = 'Starred';

    $(document).on('click', '.btn-check-starred', function(e) {
        var $trigger = $(e.currentTarget);
        var $tip = $trigger.parents('.btn-check');
        var isActive = $trigger.is(':checked');
        var textMsg = isActive ? txtActive : txtDefault;
        var book = $trigger.data('clusive-book-id');

         $tip.one('afterHide.cfw.tooltip', function() {
            $(document).one('afterUnlink.cfw.tooltip', $trigger, function() {
                $trigger.attr('aria-label', textMsg);
                $tip
                    .removeAttr('data-cfw-tooltip-title')
                    .CFW_Tooltip({
                        title: textMsg
                    });
            });
            $tip.CFW_Tooltip('dispose');
        });

        $.ajax({
            type: 'POST',
            url: '/library/setstarred',
            data: {
                book: book,
                starred: isActive
            }
        }).fail(function(err) {
            console.error('Failed sending star rating results: ', err);
        });

        $trigger.attr('aria-label', textMsg);
        $tip.data('cfw.tooltip').$target.find('.tooltip-body').text(textMsg);
        setTimeout(function() {
            $tip.CFW_Tooltip('locateUpdate');
        });
    });
}

<<<<<<< HEAD
=======
// Adjust toolbox positioning
function toolboxHandleUpdate() {
    var $toolWrap = $('.toolbox-wrapper');
    var $iframeWrap = $('#iframe-wrapper');
    if (!$toolWrap || !$iframeWrap) { return; }

    $iframeWrap.on('scroll', function() {
        toolboxPosition();
    });

    var observer = new MutationObserver(function() {
        setTimeout(function() {
            toolboxPosition();
        }, 25);
    });
    observer.observe(
        document.querySelector('#highlight-toolbox'), {
                attributes: true,
                childList: false,
                characterData: false,
                subtree: false,
                attributeFilter : [
                    'style'
                ]
            }
        );

}
function toolboxPosition() {
    var $toolWrap = $('.toolbox-wrapper');
    if (!$toolWrap) { return; }

    var scrollTop = document.querySelector('#iframe-wrapper').scrollTop;
    var boxTop = parseInt(document.querySelector('#highlight-toolbox').getBoundingClientRect().top, 10);
    var boxHeight = document.querySelector('.toolbox-menu-group').offsetHeight;
    var arrowHeight = document.querySelector('.toolbox-menu-arrow').offsetHeight;
    if (boxTop - boxHeight - arrowHeight < 0) {
        $toolWrap.css('position', 'absolute');
        $toolWrap.css('top', parseInt(scrollTop, 10) * -1);
        return;
    }

    $toolWrap.css({
        position: '',
        top: ''
    });
}


// Context (selection) menu methods
function contextLookup(selection) {
    'use strict';

    var match = selection.match('\\w+');
    var word = '';
    if (match) {
        word = match[0];
    } else {
        console.info('Did not find any word in selection: %s', selection);
    }
    console.debug('looking up: ', word);
    window.parent.load_definition(0, word);
    window.parent.$('#glossaryLocator').CFW_Popover('show');
    window.parent.glossaryPop_focus($('#lookupIcon'));
}

function contextTranslate(selection) {
    'use strict';

    console.info('translate: ' + selection);
    load_translation(selection);
}

>>>>>>> 7109bdb7
function originInViewport(elem) {
    'use strict';

    if (typeof elem === 'undefined') {
        return null;
    }

    var elRect = elem.getBoundingClientRect();
    var winHeight = window.innerHeight || document.documentElement.clientHeight;
    var winWidth = window.innerWidth || document.documentElement.clientWidth;

    return {
        x: (elRect.left + (elRect.width / 2)) / winWidth,
        y: (elRect.top + (elRect.height / 2)) / winHeight
    };

    /*
    var inViewport = elRect.top >= 0 && elRect.left >= 0 && elRect.bottom <= winHeight && elRect.right <= winWidth;

    if (inViewport) {
        return {
            x: (elRect.left + (elRect.width / 2)) / winWidth,
            y: (elRect.top + (elRect.height / 2)) / winHeight
        };
    }

    return null;
    */
}

// See: https://github.com/catdad/canvas-confetti
function confettiCannon(elem) {
    'use strict';

    if (cisl.prefs.userPrefersReducedMotion()) {
        return;
    }

    var viewportOrigin = originInViewport(elem);
    var count = 300;
    var defaults = {
        origin: {
            y: 1
        },
        zIndex: 1100
    };

    function fire(particleRatio, opts) {
        // eslint-disable-next-line compat/compat
        confetti(Object.assign({}, defaults, opts, {
            particleCount: Math.floor(count * particleRatio)
        }));
    }

    if (viewportOrigin !== null) {
        // Simplified cannon from single element
        confetti({
            origin: viewportOrigin,
            particleCount: 75,
            scalar: 0.75,
            spread: 360,
            startVelocity: 20,
            zIndex: 1100
        });
    } else {
        // Larger full-viewport cannon
        fire(0.25, {
            spread: 26,
            startVelocity: 55
        });
        fire(0.2, {
            spread: 60
        });
        fire(0.35, {
            spread: 100,
            decay: 0.91,
            scalar: 0.8
        });
        fire(0.1, {
            spread: 120,
            startVelocity: 25,
            decay: 0.92,
            scalar: 1.2
        });
        fire(0.1, {
            spread: 120,
            startVelocity: 45
        });
    }
}

function moreOrLess(event) {
    'use strict';

    var id = event.target.id.replace(/(more_|less_)/, '');
    var action = event.target.id.replace(id, '');
    if (action === 'more_') {
        document.getElementById('long_' + id).style.display = 'block';
        document.getElementById('short_' + id).style.display = 'none';
    } else if (action === 'less_') {
        document.getElementById('long_' + id).style.display = 'none';
        document.getElementById('short_' + id).style.display = 'block';
    }
    event.preventDefault();
}

// Holds identifier of timer for polling while waiting for Bookshare import to be ready.
var bookshareImportProgressTimer = null;

// Flag to avoid sending a second request before the first has completed.
var bookshareImportCheckInFlight = false;

// Stop trying to import a Bookshare book
function bookshareCancelImport() {
    'use strict';

    if (bookshareImportProgressTimer) {
        clearInterval(bookshareImportProgressTimer);
        bookshareImportProgressTimer = null;
    }
}

// Called at the start of Bookshare import process, and then periodically to see if it's ready
function bookshareCheckImportProgress(id) {
    'use strict';

    if (bookshareImportCheckInFlight) {
        console.warn('Bookshare check already in-flight, skipping');
        return;
    }
    console.debug('Checking progress of ' + id);
    bookshareImportCheckInFlight = true;
    $.getJSON('/library/bookshare-import/' + id)
        .done(function(data) {
            if (data.status === 'done') {
                // When import is done, redirect to metadata editing page.
                window.location.href = '/library/metadata/upload/' + data.id;
            } else if (data.status === 'pending') {
                console.debug('Import is still pending');
                bookshareImportCheckInFlight = false;
            } else if (data.status === 'error') {
                bookshareCancelImport();
                $('#importPendingModal .modal-body').html(
                    '<p><strong>Import failed</strong></p><p>' +
                    data.message +
                    '</p>');
                bookshareImportCheckInFlight = false;
            } else {
                console.warn('Unexpected return value from API: ', data);
            }
        })
        .fail(function(err) {
            console.warn('error calling bookshare import: ', err);
        });
}

// When 'import' button is clicked, kick off the process of importing a book
function bookshareStartImportProcess(event) {
    'use strict';

    var $trigger = $(event.currentTarget);
    var id = $trigger.data('bookshare-id');
    $trigger.CFW_Modal({
        target: '#importPendingModal',
        unlink: true,
        show: true,
        container: 'body'
    });
    // Cancel any active import timer - there really shouldn't be any
    if (bookshareImportProgressTimer) {
        bookshareCancelImport();
    }
    // Call API to trigger import immediately, and then check import status every 5 seconds.
    bookshareCheckImportProgress(id);
    bookshareImportProgressTimer = setInterval(bookshareCheckImportProgress, 5000, id);
}

// Edit customization dialog: custom vocabulary words handling
function initEditCustomizations () {
    'use strict';

    // Local storage for tracking current words, words to be added, and words
    // to delete.
    cisl.customVocabs = {
        currentList: $('#id_current_vocabulary_words').val().split('|'),
        newList: [],
        deleteList: []
    };

    $('.sentence-starter-menu button').click(function(e) {
       var text = $(e.currentTarget).text().replace('…', ' ');
       var $input = $('#'+$(e.currentTarget).closest('.sentence-starter-menu').data('insert-into'));
       $input.val($input.val() + text);
       $input.focus();
    });

    // Transfer the final add and remove word lists to their respective hidden
    // <input>s when the user submits the form.
    $('#customization-edit-submit').click(function (e) {
        $('#id_new_vocabulary_words').val(cisl.customVocabs.newList.join('|').trim());
        console.debug('On submit, <input> words to add: ' + $('#id_new_vocabulary_words').val());
        $('#id_delete_vocabulary_words').val(cisl.customVocabs.deleteList.join('|').trim());
        console.debug('On submit, <input> words to delete: ' + $('#id_delete_vocabulary_words').val());
    });

    // "Add" button for text field where user enters a custom vocabulary word
    // -- click handler.
    $('#add-word-button').click(function (e) {
        e.preventDefault();
        e.stopPropagation();
        var inputField = $('#id_word_to_add');
        addVocabularyWord(inputField.val().trim(), inputField);
    });

    // "Add action" for text field where user enters a custom vocabulary word
    // -- keystroke handler.
    $('#id_word_to_add').keypress(function (e) {
        var keycode = (e.keyCode ? event.keyCode : event.which);
        if (keycode == '13') {
            e.preventDefault();
            e.stopPropagation();
            var inputField = $('#id_word_to_add');
            addVocabularyWord(inputField.val().trim(), inputField);
        }
    });

    // "x" button beside each custom vocabulary word to allow user to remove
    // that word
    $('.vocabulary-word-list').on('click', 'button', function (e) {
        e.preventDefault();
        e.stopPropagation();
        deleteVocabularyWord(e);
    });

    // "Add" button on the custom vocabulary word suggestions dialog
    $('#add-words-from-suggestions').click(function (e) {
        $('#modalWordSuggestions [type="checkbox"]').each(addCustomVocabFromSuggestions);
    });
}

function deleteVocabularyWord (e) {
    'use strict';

    var parentDiv = $(e.currentTarget).parent();
    var wordToDelete= $(e.currentTarget).attr('data-word');
    // Remove wordToDelete from the new words list, if present.
    var newResult = isNewWord(wordToDelete);
    if (newResult.index !== -1) {
        newResult.wordArray.splice(newResult.index);
    }
    else {
        // Note:  leave the current words list intact as it records the
        // actual current words -- a current word can appear in both the
        // current words list and the deleted words list, but a new word is
        // either in the new words list or not, and never in the deleted
        // words list.
        // Add wordToDelete to deleted words, but only once.
        var deleteResult = isDeletedWord(wordToDelete);
        if (deleteResult.index === -1) {
            deleteResult.wordArray.push(wordToDelete);
        }
    }
    // In all cases, removed the <div> containing the wordToDelete from the
    // document.  If all have been removed, put "None" instead.
    $(parentDiv).remove();
    if ($('div.vocabulary-word').length === 0) {
        $('.vocabulary-word-list').append('<span id="empty-vocabulary-list">None</span>');
    }
}

function addVocabularyWord(newWord, /*optional*/ inputField) {
    'use strict';

    $('#wordduplicate').hide();
    $('#worderror').hide();

    if (newWord.length) {
        if (!all_words.includes(newWord)) {
            $('#worderror').show();
            if (inputField) inputField.select();
            return;
        }
        var condition = addCondition(newWord);
        if (condition === 'addNew' || condition === 'addAndRemoveFromDeleted') {
            var deleteButtonId = 'delete_' + newWord.replace(' ', '_');
            // Add the new <div> for the "new" vocabulary word.
            $('.vocabulary-word-list').append(`
                <div class="col vocabulary-word new-vocabulary-word">
                    ${newWord}
                    <button id="${deleteButtonId}" role="button" class="delete-word-button" data-word="${newWord}"><span class="sr-only">remove {{ word }} from customization</span><span class="icon-cancel" aria-hidden="true"></span></button>
                </div>
            `);
            var noWordsIndicator = $('#empty-vocabulary-list');
            if (noWordsIndicator[0]) {
                noWordsIndicator.remove();
            }
            // Update word lists.
            if (condition === 'addNew') {
                cisl.customVocabs.newList.push(newWord.trim());
            }
            else {  // condition === addAndRemoveFromDeleted
                cisl.customVocabs.deleteList.splice(
                    cisl.customVocabs.deleteList.indexOf(newWord)
                );
            }
        }
        else {
            console.log(`New word ${newWord} already added (condition is ${condition})`);
            $('#wordduplicate').show();
            if (inputField) {
                inputfield.value = newWord;
                inputField.select();
            }
        }
    }
    if (inputField) {
        inputField.val('');
        inputField.focus();
    }
}

function isCurrentWord (word) {
    'use strict';

    return isWordListMember(word, cisl.customVocabs.currentList);
}

function isNewWord (word) {
    'use strict';

    return isWordListMember(word, cisl.customVocabs.newList);
}

function isDeletedWord (word) {
    'use strict';

    return isWordListMember(word, cisl.customVocabs.deleteList);
}

function isWordListMember (word, wordList) {
    'use strict';

    if (!wordList) {
        return { wordArray: [], index: -1 };
    }
    else {
        return { wordArray: wordList, index: wordList.indexOf(word) };
    }
}

function addCondition (word) {
    'use strict';

    // If already in new word list, be done.
    var newWord = isNewWord(word);
    if (newWord.index !== -1) {
        return 'dontAdd';
    }
    // Not in new word list.  Check the current words and the deleted words.
    // If a current word but not deleted, be done.
    var currentWord = isCurrentWord(word);
    var deletedWord = isDeletedWord(word);
    if (currentWord.index !== -1 && deletedWord.index === -1) {
        return 'dontAdd';
    }
    // If a current word and in the deleted list, remove from deleted, and
    // add back to display.
    if (currentWord.index !== -1 && deletedWord.index !== -1) {
        return 'addAndRemoveFromDeleted';
    }
    // Not in new list, nor a current word, simply add it.
    return 'addNew';
}

// For custom vocabulary word suggestions modal dialog
function addCustomVocabFromSuggestions (index, checkbox) {
    if ($(checkbox).prop('checked')) {
        addVocabularyWord($(checkbox).attr('data-word'));
        $(checkbox).prop('checked', false);
    }
}

// Configure the "Delete this Customization?" confirmation popup.
function configureConfirmDeletionPopup (e) {
    $('#deleteCustomizationTitle').text($(e.currentTarget).attr('data-title'));
    $('#deleteCustomizationSubmit').attr(
        'href', $(e.currentTarget).attr('data-delete-url')
    );
}

// When new assignments are submitted, send form data to server via AJAX, and AJAX update the assignments indication
// on the library card.
function shareForm() {
    $('body').on('submit', '#ShareBookForm', function(e) {
       e.preventDefault();
        var $form = $('#ShareBookForm');
        var bookId = $(e.currentTarget).data('clusive-book-id');
       $.post($form.attr('action'), $form.serialize())
           .done(function(data) {
               $('#AssignList-'+bookId).replaceWith(data);
               $form.closest('.modal').CFW_Modal('hide');
           })
           .fail(function(err) {
               console.error(err);
           });
    });
}

function dashboardStudentReadingViewButtons() {
    $('body').on('click', '.popular-read-view-button', function(e) {
        var $panel = $('#DashboardPopularReads');
        var $target = $(e.currentTarget);
        if ($target.hasClass('active')) {
            console.debug('already active, ignoring click');
            return;
        }
        var view = $target.data('clusive-view');
        console.debug('Switching to view: ', view);
        $.get('/dashboard-popular-panel/' + view)
            .done(function (data, status) {
                $panel.html(data);
                $panel.CFW_Init();
                setUpDeferredLoadOfCompDetails();
            })
            .fail(function (err) {
                console.error(err);
                target.html('Sorry, there was an error getting the data.');
            });
    });
}

// This needs to be called after modal-comp-detail modals are added to the page.
// Each one gets a one-time action to fill in its content.
function setUpDeferredLoadOfCompDetails() {
    $('.modal-comp-detail').one('beforeShow.cfw.modal', function (e) {
        var $this = $(this);
        var book = $this.data('clusive-book-id');
        var type = $this.data('clusive-type');
        var target = $this.find('.modal-body');
        var url_stem = (type === 'custom') ? '/assessment/custom_detail/' : '/assessment/comprehension_detail/';
        $.get(url_stem + book)
            .done(function (data, status) {
                target.html(data);
            })
            .fail(function (err) {
                console.error(err);
                target.html('Sorry, there was an error getting the data.');
            });
    });
}

$(window).ready(function() {
    'use strict';

    document.addEventListener('update.cisl.prefs', updateCSSVars, {
        passive: true
    });
    updateCSSVars();

    formFileText();
    starsSelectedText();
    reactChartHooks();
    confirmationPublicationDelete();
    confirmationSharing();
    formUseThisLinks();
    showTooltip(TOOLTIP_NAME);
    filterAllUpdate();
    libraryPageLinkSetup();
    libraryStyleSortLinkSetup();
    dashboardSetup();
    starredButtons();
<<<<<<< HEAD
    shareForm();
    dashboardStudentReadingViewButtons();
=======
    toolboxHandleUpdate();
>>>>>>> 7109bdb7

    var settingFontSize = document.querySelector('#set-size');
    if (settingFontSize !== null) {
        formRangeTip(settingFontSize, formRangeFontSize);
    }

    var settingReadSpeed = document.querySelector('#set-read-speed');
    if (settingReadSpeed !== null) {
        formRangeTip(settingReadSpeed, formRangeReadSpeed);
    }

    document.querySelectorAll('.more-or-less').forEach(function(aButton) {
        aButton.addEventListener('click', moreOrLess);
    });
    if (document.querySelector('.custom-vocabulary-editor') !== null) {
        initEditCustomizations();
    }
    $('body').on('click', 'a.delete-customization', configureConfirmDeletionPopup);
    $('#importPendingModal').on('afterHide.cfw.modal', bookshareCancelImport);
    $('body').on('click', 'button.import-button', bookshareStartImportProcess);
});<|MERGE_RESOLUTION|>--- conflicted
+++ resolved
@@ -788,8 +788,6 @@
     });
 }
 
-<<<<<<< HEAD
-=======
 // Adjust toolbox positioning
 function toolboxHandleUpdate() {
     var $toolWrap = $('.toolbox-wrapper');
@@ -838,32 +836,6 @@
     });
 }
 
-
-// Context (selection) menu methods
-function contextLookup(selection) {
-    'use strict';
-
-    var match = selection.match('\\w+');
-    var word = '';
-    if (match) {
-        word = match[0];
-    } else {
-        console.info('Did not find any word in selection: %s', selection);
-    }
-    console.debug('looking up: ', word);
-    window.parent.load_definition(0, word);
-    window.parent.$('#glossaryLocator').CFW_Popover('show');
-    window.parent.glossaryPop_focus($('#lookupIcon'));
-}
-
-function contextTranslate(selection) {
-    'use strict';
-
-    console.info('translate: ' + selection);
-    load_translation(selection);
-}
-
->>>>>>> 7109bdb7
 function originInViewport(elem) {
     'use strict';
 
@@ -1335,12 +1307,9 @@
     libraryStyleSortLinkSetup();
     dashboardSetup();
     starredButtons();
-<<<<<<< HEAD
     shareForm();
     dashboardStudentReadingViewButtons();
-=======
     toolboxHandleUpdate();
->>>>>>> 7109bdb7
 
     var settingFontSize = document.querySelector('#set-size');
     if (settingFontSize !== null) {
