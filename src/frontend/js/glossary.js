--- conflicted
+++ resolved
@@ -109,40 +109,15 @@
 
     var $simplifyLocator = $('#simplifyLocator');
     var $simplifyBody = $('#simplifyBody');
-<<<<<<< HEAD
-    $simplifyBody.html('<p>Loading...</p>');
-    var $navLink = $('#translateNavLink');
-=======
     var $simplifyLoading = $('#simplifyLoading');
     $simplifyBody.hide();
     $simplifyLoading.show();
     var $navLink = $('#' + toolName + 'NavLink');
->>>>>>> 1715e45a
     $navLink.closest('.nav').find('.nav-link').removeClass('active').removeAttr('aria-current');
     $navLink.addClass('active').attr('aria-current', 'true');
     $simplifyLocator.one('afterShow.cfw.popover', function() {
         $('#simplifyPop').trigger('focus');
     });
-<<<<<<< HEAD
-
-    if (lang && lang !== 'default') {
-        $('#simplifyLanguageSetting').hide();
-        $('#translateFooter').show();
-        $simplifyPop.CFW_Popover('show');
-        $.ajax('/translation/translate', {
-            method: 'POST',
-            headers: {
-                'X-CSRFToken': DJANGO_CSRF_TOKEN
-            },
-            data: {
-                text: text,
-                language: lang,
-                book_id: pub_id
-            }
-        })
-            .done(function (data) {
-                $simplifyBody.html('<div class="translate-output" id="translateOutput">' + data.result + '</div>'
-=======
     $simplifyLocator.CFW_Popover('show');
     loadDataPromise
         .fail(function(err) {
@@ -163,42 +138,32 @@
 function loadTranslation(text) {
     var lang = clusivePrefs.prefsEditorLoader.model.preferences.cisl_prefs_translationLanguage;
     $('#translateFooter').show();
-    setUpSimplifyModal('translate',
-        $.ajax('/translation/translate', {
-            method: 'POST',
-            headers: {
-                'X-CSRFToken': DJANGO_CSRF_TOKEN
-            },
-            data: {
-                text: text,
-                language: lang,
-                book_id: pub_id
-            }
-        })
-            .done(function(data) {
-                $('#simplifyBody').html('<div class="translate-output" id="translateOutput">' + data.result + '</div>'
->>>>>>> 1715e45a
-                    + '<div class="translate-source popover-section">' + text + '</div>');
-                var $translateOutput = $('#translateOutput');
-                $translateOutput.attr('lang', data.lang);
-                $translateOutput.css('direction', data.direction);
+    if (lang && lang !== 'default') {
+        setUpSimplifyModal('translate',
+            $.ajax('/translation/translate', {
+                method: 'POST',
+                headers: {
+                    'X-CSRFToken': DJANGO_CSRF_TOKEN
+                },
+                data: {
+                    text: text,
+                    language: lang,
+                    book_id: pub_id
+                }
             })
-<<<<<<< HEAD
-            .fail(function (err) {
-                console.error(err);
-                $simplifyBody.html(err.responseText);
-            })
-            .always(function () {
-                if ($simplifyPop.is(':visible') && !simplifyBeenDragged) {
-                    $simplifyPop.CFW_Popover('locateUpdate');
-                }
-            });
+                .done(function (data) {
+                    $('#simplifyBody').html('<div class="translate-output" id="translateOutput">' + data.result + '</div>'
+                        + '<div class="translate-source popover-section">' + text + '</div>');
+                    var $translateOutput = $('#translateOutput');
+                    $translateOutput.attr('lang', data.lang);
+                    $translateOutput.css('direction', data.direction);
+                })
+        );
     } else {
         // No translation language is set in preferences.
         $('#simplifyLanguageSetting').show();
         $simplifyBody.html('');
-        $simplifyPop.CFW_Popover('show');
-        $simplifyPop.CFW_Popover('locateUpdate');
+        return Promise();
     }
 }
 
@@ -210,8 +175,6 @@
         console.debug('setting value ', value);
         clusivePrefs.prefsEditorLoader.applier.change('preferences.cisl_prefs_translationLanguage', value);
     });
-=======
-    );
 }
 
 function loadPictures(selection) {
@@ -229,11 +192,12 @@
                 book_id: pub_id
             }
         })
-            .done(function(data) {
+            .done(function (data) {
                 $('#simplifyBody').html('<div class="text-picture text-picture-vertical">' + data.result + '</div>');
             }));
->>>>>>> 1715e45a
-}
+}
+
+
 
 // Text Simplification
 
