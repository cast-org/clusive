/* global PAGE_EVENT_ID, clusive */

<<<<<<< HEAD
var addControlInteractionToQueue = function(control, value) {
    'use strict';

    console.debug('Adding control interaction to queue: ', control, value);
    clusiveEvents.messageQueue.add({
        type: 'CE',
        caliperEvent: {
            type: clusiveEvents.caliperEventTypes.TOOL_USE_EVENT,
            control: control,
            value: value
        },
        readerInfo: clusiveContext.reader.info,
        eventId: PAGE_EVENT_ID
    });
};

var clusiveEvents = {
    messageQueue: clusive.djangoMessageQueue(),
    caliperEventTypes: {
        TOOL_USE_EVENT: 'TOOL_USE_EVENT'
    },
    trackedControlInteractions: [
        {
            selector: '.btn.tts-play',
            handler: 'click',
            control: 'tts-play',
            value: 'clicked'
        },
        {
            selector: '.btn.tts-pause',
            handler: 'click',
            control: 'tts-pause',
            value: 'clicked'
        },
        {
            selector: '.btn.tts-resume',
            handler: 'click',
            control: 'tts-resume',
            value: 'clicked'
        },
        {
            selector: '.btn.tts-stop',
            handler: 'click',
            control: 'tts-stop',
            value: 'clicked'
        }
    ],
    addControlInteractionToQueue: addControlInteractionToQueue
};

var addTipRelatedActionToQueue = function(action) {
    'use strict';

    clusiveEvents.messageQueue.add({
        type: 'TRA',
        action: action
    });
}

$(document).ready(function() {
    'use strict';

    // Build additional control interaction objects here from any data-clusive-event attributes on page markup
    // synax: data-clusive-event="[handler]|[control]|[value]"
    // example: data-clusive-event="click|settings-sidebar|opened"
    $('*[data-clusive-event]').each(function(i, control) {
        // data-clusive-event attribute
        console.debug('data-clusive-event', control);
        var defsValsFromAttr = $(control).attr('data-clusive-event').split('|');
        if (defsValsFromAttr.length < 3) {
            console.debug('invalid data-clusive-event attribute value on control', control);
        }
        var interactionDef = {
            selector: control,
            handler: defsValsFromAttr[0],
            control: defsValsFromAttr[1],
            value: defsValsFromAttr[2]
        };
        clusiveEvents.trackedControlInteractions.push(interactionDef);
=======
$(document).ready(function () {    

    var addControlInteractionToQueue = function (control, value) {    
        console.debug("Adding control interaction to queue: ", control, value)
        clusiveEvents.messageQueue.add({
            "type": "CE", 
            "caliperEvent": {"type": clusiveEvents.caliperEventTypes.TOOL_USE_EVENT, "control": control, "value": value},
            "readerInfo": clusiveContext.reader.info,
            "eventId": PAGE_EVENT_ID
        });
    };

    window.clusiveEvents = {
        messageQueue: clusive.djangoMessageQueue(),    
        caliperEventTypes: {
            TOOL_USE_EVENT: "TOOL_USE_EVENT"
        },   
        dataAttributes: {
            HANDLER: "data-cle-handler",
            CONTROL: "data-cle-control",
            VALUE: "data-cle-value"
        },
        trackedControlInteractions: [
            /* 
                control interactions to track can be added centrally here if needed,
                but in most cases using the data-cle-* attributes on the markup 
                will be more appropriate
            */
            // {
            //     selector: ".btn.tts-play",
            //     handler: "click",
            //     control: "tts-play",
            //     value: "clicked"
            // }        
        ],
        addControlInteractionToQueue: addControlInteractionToQueue    
    }

    // Build additional control interaction objects here from any data-clusive-event attributes on page markup
    // synax: data-clusive-event="[handler]|[control]|[value]"
    // example: data-clusive-event="click|settings-sidebar|opened"    
    $("*[data-cle-handler]").each(function (i, control) {
        // data-clusive-event attribute 
        var elm = $(control);
        var eventHandler = $(control).attr(clusiveEvents.dataAttributes.HANDLER);
        var eventControl = $(control).attr(clusiveEvents.dataAttributes.CONTROL);        
        var eventValue = $(control).attr(clusiveEvents.dataAttributes.VALUE);        
        console.debug("data-cle-handler attribute found", elm, eventHandler, eventControl, eventValue)
        if(eventHandler !== undefined && eventControl !== undefined && eventValue !== undefined) {
            var interactionDef = {
                selector: elm,
                handler: eventHandler,
                control: eventControl,
                value: eventValue
            }
            clusiveEvents.trackedControlInteractions.push(interactionDef);        
        } else {
            console.debug("tried to add event logging, but missing a needed data-cle-* attribute on the element: ", elm)
        }
        
>>>>>>> 8097fc96
    });

    // Set up events control interactions here
    clusiveEvents.trackedControlInteractions.forEach(function(interactionDef) {
        var control = $(interactionDef.selector);
        console.debug('Event for control tracking: ', interactionDef, control);
        var handler = interactionDef.handler;
        $(interactionDef.selector)[handler](function() {
            addControlInteractionToQueue(interactionDef.control, interactionDef.value);
        });
    });

    $('body').on('click', '*[data-clusive-tip-action]', function(event) {
        var action = $(this).attr('data-clusive-tip-action');
        console.debug('data-clusive-tip-action', action, event);
        addTipRelatedActionToQueue(action);
    });
});<|MERGE_RESOLUTION|>--- conflicted
+++ resolved
@@ -1,92 +1,11 @@
 /* global PAGE_EVENT_ID, clusive */
 
-<<<<<<< HEAD
-var addControlInteractionToQueue = function(control, value) {
-    'use strict';
+$(document).ready(function () {
 
-    console.debug('Adding control interaction to queue: ', control, value);
-    clusiveEvents.messageQueue.add({
-        type: 'CE',
-        caliperEvent: {
-            type: clusiveEvents.caliperEventTypes.TOOL_USE_EVENT,
-            control: control,
-            value: value
-        },
-        readerInfo: clusiveContext.reader.info,
-        eventId: PAGE_EVENT_ID
-    });
-};
-
-var clusiveEvents = {
-    messageQueue: clusive.djangoMessageQueue(),
-    caliperEventTypes: {
-        TOOL_USE_EVENT: 'TOOL_USE_EVENT'
-    },
-    trackedControlInteractions: [
-        {
-            selector: '.btn.tts-play',
-            handler: 'click',
-            control: 'tts-play',
-            value: 'clicked'
-        },
-        {
-            selector: '.btn.tts-pause',
-            handler: 'click',
-            control: 'tts-pause',
-            value: 'clicked'
-        },
-        {
-            selector: '.btn.tts-resume',
-            handler: 'click',
-            control: 'tts-resume',
-            value: 'clicked'
-        },
-        {
-            selector: '.btn.tts-stop',
-            handler: 'click',
-            control: 'tts-stop',
-            value: 'clicked'
-        }
-    ],
-    addControlInteractionToQueue: addControlInteractionToQueue
-};
-
-var addTipRelatedActionToQueue = function(action) {
-    'use strict';
-
-    clusiveEvents.messageQueue.add({
-        type: 'TRA',
-        action: action
-    });
-}
-
-$(document).ready(function() {
-    'use strict';
-
-    // Build additional control interaction objects here from any data-clusive-event attributes on page markup
-    // synax: data-clusive-event="[handler]|[control]|[value]"
-    // example: data-clusive-event="click|settings-sidebar|opened"
-    $('*[data-clusive-event]').each(function(i, control) {
-        // data-clusive-event attribute
-        console.debug('data-clusive-event', control);
-        var defsValsFromAttr = $(control).attr('data-clusive-event').split('|');
-        if (defsValsFromAttr.length < 3) {
-            console.debug('invalid data-clusive-event attribute value on control', control);
-        }
-        var interactionDef = {
-            selector: control,
-            handler: defsValsFromAttr[0],
-            control: defsValsFromAttr[1],
-            value: defsValsFromAttr[2]
-        };
-        clusiveEvents.trackedControlInteractions.push(interactionDef);
-=======
-$(document).ready(function () {    
-
-    var addControlInteractionToQueue = function (control, value) {    
+    var addControlInteractionToQueue = function (control, value) {
         console.debug("Adding control interaction to queue: ", control, value)
         clusiveEvents.messageQueue.add({
-            "type": "CE", 
+            "type": "CE",
             "caliperEvent": {"type": clusiveEvents.caliperEventTypes.TOOL_USE_EVENT, "control": control, "value": value},
             "readerInfo": clusiveContext.reader.info,
             "eventId": PAGE_EVENT_ID
@@ -94,19 +13,19 @@
     };
 
     window.clusiveEvents = {
-        messageQueue: clusive.djangoMessageQueue(),    
+        messageQueue: clusive.djangoMessageQueue(),
         caliperEventTypes: {
             TOOL_USE_EVENT: "TOOL_USE_EVENT"
-        },   
+        },
         dataAttributes: {
             HANDLER: "data-cle-handler",
             CONTROL: "data-cle-control",
             VALUE: "data-cle-value"
         },
         trackedControlInteractions: [
-            /* 
+            /*
                 control interactions to track can be added centrally here if needed,
-                but in most cases using the data-cle-* attributes on the markup 
+                but in most cases using the data-cle-* attributes on the markup
                 will be more appropriate
             */
             // {
@@ -114,20 +33,29 @@
             //     handler: "click",
             //     control: "tts-play",
             //     value: "clicked"
-            // }        
+            // }
         ],
-        addControlInteractionToQueue: addControlInteractionToQueue    
+        addControlInteractionToQueue: addControlInteractionToQueue
+    }
+
+    var addTipRelatedActionToQueue = function(action) {
+        'use strict';
+
+        clusiveEvents.messageQueue.add({
+            type: 'TRA',
+            action: action
+        });
     }
 
     // Build additional control interaction objects here from any data-clusive-event attributes on page markup
     // synax: data-clusive-event="[handler]|[control]|[value]"
     // example: data-clusive-event="click|settings-sidebar|opened"    
     $("*[data-cle-handler]").each(function (i, control) {
-        // data-clusive-event attribute 
+        // data-clusive-event attribute
         var elm = $(control);
         var eventHandler = $(control).attr(clusiveEvents.dataAttributes.HANDLER);
-        var eventControl = $(control).attr(clusiveEvents.dataAttributes.CONTROL);        
-        var eventValue = $(control).attr(clusiveEvents.dataAttributes.VALUE);        
+        var eventControl = $(control).attr(clusiveEvents.dataAttributes.CONTROL);
+        var eventValue = $(control).attr(clusiveEvents.dataAttributes.VALUE);
         console.debug("data-cle-handler attribute found", elm, eventHandler, eventControl, eventValue)
         if(eventHandler !== undefined && eventControl !== undefined && eventValue !== undefined) {
             var interactionDef = {
@@ -136,12 +64,11 @@
                 control: eventControl,
                 value: eventValue
             }
-            clusiveEvents.trackedControlInteractions.push(interactionDef);        
+            clusiveEvents.trackedControlInteractions.push(interactionDef);
         } else {
             console.debug("tried to add event logging, but missing a needed data-cle-* attribute on the element: ", elm)
         }
-        
->>>>>>> 8097fc96
+
     });
 
     // Set up events control interactions here
