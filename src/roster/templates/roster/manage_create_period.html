--- conflicted
+++ resolved
@@ -8,7 +8,6 @@
 {% endblock %}
 
 {% block content %}
-<<<<<<< HEAD
 <main id="content" tabindex="-1">
     <div class="row">
         <div class="col">
@@ -16,48 +15,28 @@
             <form method="post">
                 {% csrf_token %}
                 <div class="form-group">
-                    {{ form.name.label_tag | formlabel }}
-                    {{ form.name.errors }}
-                    {{ form.name }}
+                    {% for radio in form.create_or_import %}
+                        <div class="form-check form-checkradio mb-1">
+                            {{ radio.tag | formcontrol }}
+                            <label class="form-check-label" for="{{ radio.id_for_label }}">
+                                <strong>{{ radio.choice_label }}</strong>
+                            </label>
+                            {% if radio.choice_label == 'Create manually' %}
+                                <div class="mt-n0_5 ms-1">
+                                {{ form.name.label_tag | formlabel }}
+                                {{ form.name.errors }}
+                                {{ form.name | formcontrol }}
+                                </div>
+                            {% endif %}
+                        </div>
+                    {% endfor %}
                 </div>
-                <input type="submit" class="btn btn-secondary" value="Save and continue"/>
+                <input type="submit" class="btn btn-secondary" value="Next"/>
                 <a href="{% url 'manage' %}" class="btn btn-link">Cancel</a>
             </form>
         </div>
     </div>
 </main>
-=======
-<div class="content">
-    <main id="content" tabindex="-1">
-        <div class="row">
-            <div class="col">
-                <h1>Add Class</h1>
-                <form method="post">
-                    {% csrf_token %}
-                    <div class="form-group">
-                        {% for radio in form.create_or_import %}
-                            <div class="form-check form-checkradio mb-1">
-                                {{ radio.tag | formcontrol }}
-                                <label class="form-check-label" for="{{ radio.id_for_label }}">
-                                    <strong>{{ radio.choice_label }}</strong>
-                                </label>
-                                {% if radio.choice_label == 'Create manually' %}
-                                    <div class="mt-n0_5 ms-1">
-                                    {{ form.name.label_tag | formlabel }}
-                                    {{ form.name.errors }}
-                                    {{ form.name | formcontrol }}
-                                    </div>
-                                {% endif %}
-                            </div>
-                        {% endfor %}
-                    </div>
-                    <input type="submit" class="btn btn-secondary" value="Next"/>
-                    <a href="{% url 'manage' %}" class="btn btn-link">Cancel</a>
-                </form>
-            </div>
-        </div>
-    </main>
-</div>
 
 <script>
 (function () {
@@ -94,5 +73,4 @@
 })();
 </script>
 
->>>>>>> 7c0d9c3a
 {% endblock %}
