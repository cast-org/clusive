{% extends "shared/base.html" %}
{% load static %}

{% block title %}Student Details{% endblock %}
{% block header %}
{% include "shared/partial/site_header.html" with page_group="manage" %}
{% endblock %}

{% block sidebar_start %}
{% endblock %}

{% block content %}
<main id="content" tabindex="-1">
    {% include "shared/partial/alerts.html" %}
    <div class="link-back">
        <a href="{% url 'dashboard' %}" class="link-prev">Back to Dashboard</a>
    </div>
    <div class="row">
        <div class="col-auto">
            <h1>Student Details:</h1>
        </div>
        {# Student popop menu for choosing students #}
        <div class="col-md dropdown ms-md-n1">
            <button type="button" class="btn btn-primary mt-md-n0_25" data-cfw="dropdown">{{ current_student_name }}<span class="caret" aria-hidden="true"></span></button>
            <ul class="dropdown-menu">
                {% for student in roster %}
                    {% if student.user.username == current_student.user.username %}
                        <li><a href="{% url 'student_details' username=student.user.username %}" class="active" aria-current="true">{{ current_student_name }}</a></li>
                    {% else %}
                        <li><a href="{% url 'student_details' username=student.user.username %}">{{ student.user.first_name }}</a></li>
                    {% endif %}
                {% endfor %}
            </ul>
        </div>
        {# Place holder for view statisics for the student #}
        {% include "roster/partial/student_details_time_scale.html" with target='student_details' days=panel_data.days %}
    </div>
    <div class="library-grid"">
        <div class="card card-details">
            {% include "roster/partial/student_details_activity.html" with data=panel_data.activity %}
        </div>
        <div class="card card-details">
            {# Placeholder for "Words looked up" panel #}
            {# include Words panel template here #}
            <div class="box box-secondary">
                <h4 class="h2">Words looked up</h4>
                <div class="box-divider"></div>
                <p>
                    {% if current_student == None %}
                        N/A
                    {% else %}
                        Lorem, ipsum, dolor, sit, amet, consectetur, adipiscing, elit, Vestibulum, vel, velit, vitae, enim, maximus, sollicitudin, quis
                    {% endif %}
                </p>
            </div>
        </div>
        <div class="card card-details">
            {# Placeholder for "Reactions" panel #}
            {# include Reactions panel template here #}
            <div class="box box-secondary">
                <h4 class="h2">Reactions</h4>
                <div class="box-divider"></div>
                Strike up a class conversation based on what students are feeling about a reading.
                {# The reaction pallete is included from its existing template #}
                {% include 'shared/partial/affect_wheel_display.html' with data=data.totals %}
            </div>
        </div>
        {# Placeholder for "Topics" panel #}
        {# include Topics panel template here #}
        <div class="card card-details">
            <div class="box box-secondary">
                <h4 class="h2">Topics</h4>
                <div class="box-divider"></div>
                <p>
                    {% if current_student == None %}
                        N/A
                    {% else %}
                        Biography, Mystery, Science, Young adult, History, Comedy, Fiction, Non-fiction
                    {% endif %}
                </p>
            </div>
        </div>
    </div>
<<<<<<< HEAD
    {% include "roster/partial/student_details_reading_details.html" with data=panel_data.reading_details %}
=======
    <script>
        libraryMasonryEnable();
    </script>
    <div class="box box-secondary mt-1">
        {# Placeholder for "Reading details" panel #}
        <div class="row gx-1 flex-items-center mb-0_5">
            <div class="col-auto">
                <h4 class="h2 mb-0">Reading details</h4>
            </div>
            <div class="col-md-auto ms-md-auto">
                <section aria-label="Legend">
                    <span class="readtime-legend-mark">
                        <span class="readtime-mark-shared"></span>
                    </span>
                    <span class="readtime-legend-label">Assigned</span>
                </section>
            </div>
        </div>
        <div class="box-divider"></div>
        <div class="table-scroll datatable-scroll">
            <table class="table datatable">
                <thead>
                    <!-- Available sort indicators for table header anchors:
                          - `.sort-up`
                          - `.sort-down`
                          - `.sort-active`
                    -->
                    <tr>
                        <th><a href="#" class="sort-active">Title</a>/author</th>
                        <th><a href="#">Active time</a></th>
                        <th><a href="#" class="sort-active">Last read</a></th>
                        <th class="d-sm-down-none">Words looked up</th>
                        <th class="d-sm-down-none">Learning</th>
                        <th class="d-md-down-none">Custom</th>
                        <th class="d-md-down-none">Reading level</th>
                    </tr>
                </thead>
                <tbody>
                    <tr>
                        <th scope="row">
                            <a href="#">A Midsummer Night's Dream</a>
                            <div class="muted">William Shakespeare</div>
                        </th>
                        <td>2.2 <span aria-hidden="true">hrs</span><span class="sr-only">hours</span> (2 visits)</td>
                        <td>Thu, Feb 10</td>
                        <td class="d-sm-down-none">Lorem, ipsum, dolor, sit, amet, consectetur, adipiscing, elit</td>
                        <td class="d-sm-down-none">A little</td>
                        <td class="d-md-down-none">
                            <span class="muted">(Which character do you most relate to?)</span>
                            I'm most like Lysander
                        </td>
                        <td class="d-md-down-none">
                            High school
                            <span class="muted">(Challenge 3/switched from 2)</span>
                        </td>
                    </tr>
                    <tr>
                        <th scope="row">
                            <a href="#">You've Got the Power</a>
                            <span class="datatable-mark"><span class="sr-only">Assigned</span></span>
                            <div class="muted">STARI by SERP Institute</div>
                        </th>
                        <td>0.5 <span aria-hidden="true">hrs</span><span class="sr-only">hours</span> (2 visits)</td>
                        <td>Wed, Feb 9</td>
                        <td class="d-sm-down-none">consectetur, adipiscing, elit</td>
                        <td class="d-sm-down-none">A lot / I will try to speak up more</td>
                        <td class="d-md-down-none">
                            <span class="muted">(What most suprised you?)</span>
                            That words have power
                        </td>
                        <td class="d-md-down-none">
                            Middle school
                        </td>
                    </tr>
                    <tr>
                        <th scope="row">
                            <a href="#">Amelia Earhart: Meet Amazing Americans</a>
                            <span class="datatable-mark"><span class="sr-only">Assigned</span></span>
                            <div class="muted">Library of Congress</div>
                        </th>
                        <td>0.3 <span aria-hidden="true">hrs</span><span class="sr-only">hours</span> (1 visit)</td>
                        <td>Tue, Feb 8</td>
                        <td class="d-sm-down-none">Lorem, ipsum, dolor</td>
                        <td class="d-sm-down-none">Nothing / I will try to speak up more</td>
                        <td class="d-md-down-none">
                        </td>
                        <td class="d-md-down-none">
                            Middle school
                            <span class="muted">(Challenge 3)</span>
                        </td>
                    </tr>
                    <tr>
                        <th scope="row">
                            <a href="#">All About Coyotes</a>
                            <div class="muted">Lauren Poniatowski</div>
                        </th>
                        <td>0.1 <span aria-hidden="true">hrs</span><span class="sr-only">hours</span> (1 visit)</td>
                        <td>Tue, Feb 8</td>
                        <td class="d-sm-down-none">Lorem, ipsum, dolor</td>
                        <td class="d-sm-down-none">A little</td>
                        <td class="d-md-down-none">
                        </td>
                        <td class="d-md-down-none">
                            High school
                        </td>
                    </tr>
                </tbody>
            </table>
        </div>
    </div>
>>>>>>> 0ad1eac7
</main>
{% endblock %}<|MERGE_RESOLUTION|>--- conflicted
+++ resolved
@@ -81,119 +81,9 @@
             </div>
         </div>
     </div>
-<<<<<<< HEAD
-    {% include "roster/partial/student_details_reading_details.html" with data=panel_data.reading_details %}
-=======
     <script>
         libraryMasonryEnable();
     </script>
-    <div class="box box-secondary mt-1">
-        {# Placeholder for "Reading details" panel #}
-        <div class="row gx-1 flex-items-center mb-0_5">
-            <div class="col-auto">
-                <h4 class="h2 mb-0">Reading details</h4>
-            </div>
-            <div class="col-md-auto ms-md-auto">
-                <section aria-label="Legend">
-                    <span class="readtime-legend-mark">
-                        <span class="readtime-mark-shared"></span>
-                    </span>
-                    <span class="readtime-legend-label">Assigned</span>
-                </section>
-            </div>
-        </div>
-        <div class="box-divider"></div>
-        <div class="table-scroll datatable-scroll">
-            <table class="table datatable">
-                <thead>
-                    <!-- Available sort indicators for table header anchors:
-                          - `.sort-up`
-                          - `.sort-down`
-                          - `.sort-active`
-                    -->
-                    <tr>
-                        <th><a href="#" class="sort-active">Title</a>/author</th>
-                        <th><a href="#">Active time</a></th>
-                        <th><a href="#" class="sort-active">Last read</a></th>
-                        <th class="d-sm-down-none">Words looked up</th>
-                        <th class="d-sm-down-none">Learning</th>
-                        <th class="d-md-down-none">Custom</th>
-                        <th class="d-md-down-none">Reading level</th>
-                    </tr>
-                </thead>
-                <tbody>
-                    <tr>
-                        <th scope="row">
-                            <a href="#">A Midsummer Night's Dream</a>
-                            <div class="muted">William Shakespeare</div>
-                        </th>
-                        <td>2.2 <span aria-hidden="true">hrs</span><span class="sr-only">hours</span> (2 visits)</td>
-                        <td>Thu, Feb 10</td>
-                        <td class="d-sm-down-none">Lorem, ipsum, dolor, sit, amet, consectetur, adipiscing, elit</td>
-                        <td class="d-sm-down-none">A little</td>
-                        <td class="d-md-down-none">
-                            <span class="muted">(Which character do you most relate to?)</span>
-                            I'm most like Lysander
-                        </td>
-                        <td class="d-md-down-none">
-                            High school
-                            <span class="muted">(Challenge 3/switched from 2)</span>
-                        </td>
-                    </tr>
-                    <tr>
-                        <th scope="row">
-                            <a href="#">You've Got the Power</a>
-                            <span class="datatable-mark"><span class="sr-only">Assigned</span></span>
-                            <div class="muted">STARI by SERP Institute</div>
-                        </th>
-                        <td>0.5 <span aria-hidden="true">hrs</span><span class="sr-only">hours</span> (2 visits)</td>
-                        <td>Wed, Feb 9</td>
-                        <td class="d-sm-down-none">consectetur, adipiscing, elit</td>
-                        <td class="d-sm-down-none">A lot / I will try to speak up more</td>
-                        <td class="d-md-down-none">
-                            <span class="muted">(What most suprised you?)</span>
-                            That words have power
-                        </td>
-                        <td class="d-md-down-none">
-                            Middle school
-                        </td>
-                    </tr>
-                    <tr>
-                        <th scope="row">
-                            <a href="#">Amelia Earhart: Meet Amazing Americans</a>
-                            <span class="datatable-mark"><span class="sr-only">Assigned</span></span>
-                            <div class="muted">Library of Congress</div>
-                        </th>
-                        <td>0.3 <span aria-hidden="true">hrs</span><span class="sr-only">hours</span> (1 visit)</td>
-                        <td>Tue, Feb 8</td>
-                        <td class="d-sm-down-none">Lorem, ipsum, dolor</td>
-                        <td class="d-sm-down-none">Nothing / I will try to speak up more</td>
-                        <td class="d-md-down-none">
-                        </td>
-                        <td class="d-md-down-none">
-                            Middle school
-                            <span class="muted">(Challenge 3)</span>
-                        </td>
-                    </tr>
-                    <tr>
-                        <th scope="row">
-                            <a href="#">All About Coyotes</a>
-                            <div class="muted">Lauren Poniatowski</div>
-                        </th>
-                        <td>0.1 <span aria-hidden="true">hrs</span><span class="sr-only">hours</span> (1 visit)</td>
-                        <td>Tue, Feb 8</td>
-                        <td class="d-sm-down-none">Lorem, ipsum, dolor</td>
-                        <td class="d-sm-down-none">A little</td>
-                        <td class="d-md-down-none">
-                        </td>
-                        <td class="d-md-down-none">
-                            High school
-                        </td>
-                    </tr>
-                </tbody>
-            </table>
-        </div>
-    </div>
->>>>>>> 0ad1eac7
+    {% include "roster/partial/student_details_reading_details.html" with data=panel_data.reading_details %}
 </main>
 {% endblock %}