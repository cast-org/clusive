--- conflicted
+++ resolved
@@ -79,11 +79,7 @@
                 + Add Student
             </a>
         </p>
-<<<<<<< HEAD
-        <form action="/account/add_scope_access/google/">
-=======
         <form action="/account/add_scope_access">
->>>>>>> 77b3fdbf
             <fieldset>
                 <legend>Google Classroom</legend>
                 <p>
