{% extends "shared/base.html" %}
{% load figuration %}

{% block bodyClass %}library sidebar-no-start{% endblock %}

{% block title %}Clusive: my account{% endblock %}

{% block header %}
{% include "shared/partial/site_header.html" %}
{% endblock %}

{% block sidebar_end %}
{% include "shared/partial/sidebar_end.html" with read_aloud=True lookup=False %}
{% endblock %}

{% block content %}
<main id="content" tabindex="-1">
    {% include "shared/partial/alerts.html" %}
    <h1>Hi, {{ user.first_name }}</h1>

    <div class="row">
        <div class="col-md-9 col-lg-6">
            <div class="box">
                <h2>My Clusive Account</h2>
                <div class="list list-divided list-spaced-y">
                    <div class="list-item">
                        <div class="row flex-items-end">
                            <div class="col">
                                <div><strong>Display name:</strong></div>
                                {{ user.first_name }}
                            </div>
                            {% if can_edit_display_name %}
                            <div class="col-12 col-sm-auto">
                                <button type="button" class="btn btn-primary btn-small">Edit</button>
                            </div>
                            {% endif %}
                        </div>
                    </div>
                    <div class="list-item">
                        <div class="row flex-items-end">
                            <div class="col">
                                <div><strong>Email:</strong></div>
                                {{ user.email | default:"&mdash;" }}
                            </div>
                            {% if can_edit_email %}
                            <div class="col-12 col-sm-auto">
                                <button type="button" class="btn btn-primary btn-small">Edit</button>
                            </div>
                            {% endif %}
                        </div>
                    </div>
                    <div class="list-item">
                        <div class="row flex-items-end">
                            <div class="col">
                                <div><strong>Password:</strong></div>
                                ******
                            </div>
                            {% if can_edit_password %}
                            <div class="col-12 col-sm-auto">
                                <a href="{% url 'password_change' %}" class="btn btn-primary btn-small">Edit</a>
                            </div>
                            {% endif %}
                        </div>
                    </div>
                </div>
            </div>

            <div class="box">
                <h2>Linked Accounts</h2>
                <div class="list list-divided list-spaced-y">
                    {% if has_google_account %}
                        <div class="list-item">
                            <div><strong>Google account</strong></div>
                            {{ google_acount }}
                            <!-- (<a href="#">remove account</a>) -->
                        </div>
                    {% endif %}
                    <div class="list-item">
                        {% if request.clusive_user.can_upload %}
                        <div><strong>Bookshare account</strong></div>
                            {% if bookshare_account %}
                            <p>
                                {{ bookshare_account.id }}
                                (<a href="{% url 'remove_social_account' provider='bookshare' %}">remove account</a>)
<<<<<<< HEAD
                                {% if bookshare_account.organization != 'single user' %}
                                <br>({{ bookshare_account.organization }})
                                {% endif %}
                           </p>

                        <p>Head to <a href="{% url 'library_style_redirect' view='mine' %}">My Readings</a> in the library to add books from Bookshare.</p>
=======
                            </p>
                            <p>Head to <a href="{% url 'library_style_redirect' view='mine' %}">My Readings</a> in the library to add books from Bookshare.</p>
                            {% else %}
                            <div class="form-text mb-0_5">
                                Looking for more to read?
                                Bookshare has over 1 million titles available.
                                <a href="https://www.bookshare.org/cms/bookshare-me">See if you qualify.</a>
                            </div>
                            <a href="{% url 'bookshare_connect' %}" class="btn btn-primary">Connect to a Bookshare account</a>
                            {% endif %}
>>>>>>> 2f6a3751
                        {% else %}
                            <p>You will need to create an account before you can link outside accounts.</p>
                        {% endif %}
                    </div>
                </div>
            </div>
        </div>
    </div>
</main>
{% endblock %}<|MERGE_RESOLUTION|>--- conflicted
+++ resolved
@@ -82,14 +82,9 @@
                             <p>
                                 {{ bookshare_account.id }}
                                 (<a href="{% url 'remove_social_account' provider='bookshare' %}">remove account</a>)
-<<<<<<< HEAD
                                 {% if bookshare_account.organization != 'single user' %}
                                 <br>({{ bookshare_account.organization }})
                                 {% endif %}
-                           </p>
-
-                        <p>Head to <a href="{% url 'library_style_redirect' view='mine' %}">My Readings</a> in the library to add books from Bookshare.</p>
-=======
                             </p>
                             <p>Head to <a href="{% url 'library_style_redirect' view='mine' %}">My Readings</a> in the library to add books from Bookshare.</p>
                             {% else %}
@@ -100,7 +95,6 @@
                             </div>
                             <a href="{% url 'bookshare_connect' %}" class="btn btn-primary">Connect to a Bookshare account</a>
                             {% endif %}
->>>>>>> 2f6a3751
                         {% else %}
                             <p>You will need to create an account before you can link outside accounts.</p>
                         {% endif %}
