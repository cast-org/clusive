import json
import logging
from datetime import datetime, timedelta
from urllib.parse import urlencode

import requests
from allauth.account.models import EmailAddress
from allauth.socialaccount import signals
from allauth.socialaccount.models import SocialToken, SocialApp, SocialAccount
from allauth.socialaccount.providers.oauth2.client import OAuth2Error
from axes import helpers as axes_helpers
from axes.handlers.proxy import AxesProxyHandler
from axes.utils import reset as axes_reset
from django.conf import settings
from django.contrib import messages
from django.contrib.auth import login, get_user_model, logout
from django.contrib.auth import views as auth_views
from django.contrib.auth.mixins import LoginRequiredMixin
from django.contrib.auth.models import User
from django.contrib.auth.tokens import default_token_generator
from django.contrib.auth.views import PasswordResetCompleteView
from django.contrib.sites.shortcuts import get_current_site
from django.core.exceptions import PermissionDenied
from django.core.mail import EmailMultiAlternatives
from django.db.models import Q
from django.db.models.functions import Lower
from django.dispatch import receiver
from django.http import JsonResponse, HttpResponseRedirect
from django.shortcuts import render, redirect, get_object_or_404
from django.template import loader
from django.urls import reverse
from django.utils import timezone
from django.utils.crypto import get_random_string
from django.views import View
from django.views.generic import TemplateView, UpdateView, CreateView, FormView, RedirectView
from google.oauth2.credentials import Credentials
from googleapiclient.discovery import build
from googleapiclient.errors import HttpError

from assessment.models import AffectiveCheckResponse, AffectiveUserTotal
from eventlog.models import Event
from eventlog.signals import preference_changed
from eventlog.views import EventMixin
from library.models import Paradata, Subject
from messagequeue.models import Message, client_side_prefs_change
from oauth2.bookshare.views import is_bookshare_connected, get_organization_name, \
    GENERIC_BOOKSHARE_ACCOUNT_NAMES
from pages.views import ThemedPageMixin, SettingsPageMixin, PeriodChoiceMixin
from roster.forms import SimpleUserCreateForm, UserEditForm, UserRegistrationForm, \
    AccountRoleForm, AgeCheckForm, ClusiveLoginForm, GoogleCoursesForm, PeriodCreateForm, PeriodNameForm
from roster.models import ClusiveUser, Period, PreferenceSet, Roles, ResearchPermissions, MailingListMember, \
    RosterDataSource
from roster.signals import user_registered
from tips.models import TipHistory

logger = logging.getLogger(__name__)

def guest_login(request):
    clusive_user = ClusiveUser.make_guest()
    login(request, clusive_user.user, 'django.contrib.auth.backends.ModelBackend')
    return redirect('dashboard')


class LoginView(auth_views.LoginView):
    template_name='roster/login.html'
    form_class = ClusiveLoginForm

    def get_context_data(self, **kwargs):
        context = super().get_context_data(**kwargs)
        context['lock_out_status'] = self.get_lock_out_status(self.request)
        form = context.get('form')
        if form.errors:
            for err in form.errors.as_data().get('__all__'):
                if err.code == 'email_validate':
                    context['email_validate'] = True
                    username = form.cleaned_data['username']
                    try:
                        user = User.objects.get_by_natural_key(username=username)
                        context['user_id'] = user.id
                    except User.DoesNotExist:
                        logger.error('Email not validated error signalled when account does not exist')
        return context

    def get_lock_out_status(self, request):
        # Default values
        lock_out_status = {
            'user_locked_out': False,
            'num_remaining_attempts': 999,
            'warning_threshold_reached':  False,
            'cool_off_time':  None,
        }
        # Check that the workflow is for a user login.  If so, get the lockout
        # status information.
        username = request.POST.get('username', None)
        if username:
            axes_credentials = axes_helpers.cleanse_parameters({
                settings.AXES_USERNAME_FORM_FIELD: username,
                settings.AXES_PASSWORD_FORM_FIELD: request.POST.get('password'),
            })
            lock_out_status.update(self.get_attempts_status(request, axes_credentials))
            lock_out_status.update(self.get_cool_off_status(request, username))

        return lock_out_status

    def get_attempts_status(self, request, axes_credentials):
        # Determine the number of allowed attempts remaining for the user, and
        # the number of times they have failed thus far.
        failure_limit = axes_helpers.get_failure_limit(request, axes_credentials)
        failures_so_far = AxesProxyHandler.get_failures(request, axes_credentials)
        num_remaining_attempts = failure_limit - failures_so_far
        warning_threshold_reached = (
            num_remaining_attempts > 0 and
            num_remaining_attempts < settings.CLUSIVE_LOGIN_FAILURES_WARNING_THRESHOLD
        )
        return {
            'num_remaining_attempts': num_remaining_attempts,
            'warning_threshold_reached': warning_threshold_reached,
        }

    def get_cool_off_status(self, request, username):
        cool_off_time = None
        user_locked_out = getattr(request, 'axes_locked_out', False)
        if user_locked_out:
            session_lock_out_expires_at = request.session.get('lock_out_expires_at', False)
            if session_lock_out_expires_at:
                # If lock out happened for a previous login attempt, use the
                # session's lock_out_expires_at to calculate how much longer
                # lockout is in effect.
                lock_out_expires_at = datetime.strptime(
                    session_lock_out_expires_at,
                    '%Y-%m-%d %H:%M:%S.%f%z'
                )
                now = timezone.now()
                if lock_out_expires_at < now:
                    # Lock out should have expired by now, but
                    # request.axes_locked_out is still True.  Assume lockout
                    # will be cleared in less than a minute.  Set cool_off_time
                    # to a timedelta of zero.
                    cool_off_time = timedelta()
                else:
                    cool_off_time = lock_out_expires_at - now
            else:
                # User was just locked out.  Calculate and store the
                # lock_out_expires_at in the session.
                cool_off_duration = axes_helpers.get_cool_off()
                lock_out_expires_at = str(timezone.now() + cool_off_duration)
                request.session['lock_out_expires_at'] = lock_out_expires_at
                cool_off_time = cool_off_duration
        else:
            # request.axes_locked_out is not True.  Make sure there is no
            # lingering lock_out_expires_at property in the session.
            try:
                request.session.pop('lock_out_expires_at')
            except:
                pass

        # Make cool_off_time readable
        if cool_off_time is not None :
            cool_off_time = readable_wait_time(cool_off_time)

        return {
            'user_locked_out': user_locked_out,
            'cool_off_time': cool_off_time,
        }


def readable_wait_time(duration: timedelta):
    hours, remainder = divmod(duration.seconds, 3600)
    minutes, seconds = divmod(remainder, 60)
    return f'{hours}:{minutes:02}'

class PasswordResetResetLockoutView(PasswordResetCompleteView):

    def dispatch(self, *args, **kwargs):
        axes_reset(username=self.request.user.username)
        return super().dispatch(*args, **kwargs)


class SignUpView(EventMixin, ThemedPageMixin, CreateView):
    template_name='roster/sign_up.html'
    model = User
    form_class = UserRegistrationForm

    def get_initial(self, *args, **kwargs):
        initial = super(SignUpView, self).get_initial(**kwargs)
        # If registration during SSO, use info from the SSO user
        if self.request.session.get('sso', False):
            initial['user'] = self.request.user
        return initial

    def dispatch(self, request, *args, **kwargs):
        self.role = kwargs['role']
        return super().dispatch(request, *args, **kwargs)

    def post(self, request, *args, **kwargs):
        self.current_clusive_user = request.clusive_user
        self.current_site = get_current_site(request)
        return super().post(request, *args, **kwargs)

    def get_context_data(self, **kwargs):
        context = super().get_context_data(**kwargs)
        context['role'] = self.role
        context['isSSO'] = self.request.session.get('sso', False)
        return context

    def form_valid(self, form):
        # Don't call super since that would save the target model, which we might not want.
        target : User
        target = form.instance
        if not self.role in ['TE', 'PA', 'ST']:
            raise PermissionError('Invalid role')
        user: User
        if self.current_clusive_user:
            # There is a logged-in user, either a Guest or an SSO user.
            # Update the ClusiveUser and User objects based on the form target.
            clusive_user: ClusiveUser
            clusive_user = self.current_clusive_user
            isSSO = self.request.session.get('sso', False)
            update_clusive_user(clusive_user,
                                self.role,
                                ResearchPermissions.SELF_CREATED,
                                isSSO,
                                form.cleaned_data['education_levels'])
            user = clusive_user.user
            user.first_name = target.first_name
            # If the user is already logged in via SSO, these fields are already
            # set by the SSO process.  If not an SSO user, get the values from
            # the form.
            if not isSSO:
                user.username = target.username
                user.set_password(form.cleaned_data["password1"])
                user.email = target.email
            user.save()

            # Either log in the SSO user and redirect to the dashboard, or, for
            # Guests signing up, send the confirmation email to the new user and
            # log them in.
            if isSSO:
                login(self.request, user, 'allauth.account.auth_backends.AuthenticationBackend')
                logger.debug('sending signal for new google user who has completed registration')
                user_registered.send(self.__class__, clusive_user=clusive_user)
                return HttpResponseRedirect(reverse('dashboard'))
            else:
                send_validation_email(self.current_site, clusive_user)
                login(self.request, user, 'django.contrib.auth.backends.ModelBackend')
        else:
            # This is a new user.  Save the form target User object, and create a ClusiveUser.
            user = target
            user.set_password(form.cleaned_data["password1"])
            user.save()
            clusive_user = ClusiveUser.objects.create(user=user,
                                                      role=self.role,
                                                      permission=ResearchPermissions.SELF_CREATED,
                                                      anon_id=ClusiveUser.next_anon_id(),
                                                      education_levels = form.cleaned_data['education_levels'],
                                                      )
            send_validation_email(self.current_site, clusive_user)
        return HttpResponseRedirect(reverse('validate_sent', kwargs={'user_id' : user.id}))

    def configure_event(self, event: Event):
        event.page = 'Register'


class ValidateSentView(ThemedPageMixin, TemplateView):
    template_name = 'roster/validate_sent.html'

    def get_context_data(self, **kwargs):
        context = super().get_context_data(**kwargs)
        user = User.objects.get(pk=kwargs.get('user_id'))
        context['user_id'] = user.id
        context['email'] = user.email
        context['status'] = 'sent'
        return context


class ValidateResendView(ThemedPageMixin, TemplateView):
    template_name = 'roster/validate_sent.html'

    def get(self, request, *args, **kwargs):
        self.user = User.objects.get(pk=kwargs.get('user_id'))
        clusive_user = ClusiveUser.objects.get(user=self.user)
        if clusive_user.unconfirmed_email:
            send_validation_email(get_current_site(request), clusive_user)
            self.status = 'resent'
        else:
            logger.warning('Skipping email sending; already activated user %s', clusive_user)
            self.status = 'unneeded'
        return super().get(request, *args, **kwargs)

    def get_context_data(self, **kwargs):
        context = super().get_context_data(**kwargs)
        context['user_id'] = self.user.id
        context['email'] = self.user.email
        context['status'] = self.status
        return context


class ValidateEmailView(View):
    template = 'roster/validate.html'

    def get(self, request, *args, **kwargs):
        uid = kwargs.get('user_id')
        token = kwargs.get('token')
        user_model = get_user_model()
        try:
            user = user_model.objects.get(pk=uid)
            clusive_user = ClusiveUser.objects.get(user=user)
            if clusive_user.unconfirmed_email:
                check_token = default_token_generator.check_token(user, token)
                if check_token:
                    logger.info('Activating user %s', user)
                    clusive_user.unconfirmed_email = False
                    clusive_user.save()
                    result = 'activated'
                    logger.debug('sending signal for new user who has completed email validation')
                    user_registered.send(self.__class__, clusive_user=clusive_user)
                else:
                    logger.warning('Email validation check failed. User=%s; token=%s; result=%s',
                                user, token, check_token)
                    result = 'error'
            else:
                logger.warning('Skipping activation of already activated user %s', user)
                result = 'unneeded'
        except:
            result = 'error'
        context = {
            'status': result,
            'user_id': uid
        }
        return render(request, self.template, context)


class SignUpRoleView(EventMixin, ThemedPageMixin, FormView):
    form_class = AccountRoleForm
    template_name = 'roster/sign_up_role.html'

    def form_valid(self, form):
        clusive_user = self.request.clusive_user
        role = form.cleaned_data['role']
        if role == Roles.STUDENT:
            self.success_url = reverse('sign_up_age_check')
        else:
            # Logging in via SSO for the first time entails that there is a
            # clusive_user and its role is UNKNOWN
            isSSO = True if (clusive_user and clusive_user.role == Roles.UNKNOWN) else False
            if isSSO:
                update_clusive_user(clusive_user,
                                    role,
                                    ResearchPermissions.SELF_CREATED,
                                    isSSO)
            self.success_url = reverse('sign_up', kwargs={'role': role, 'isSSO': isSSO})
        return super().form_valid(form)

    def configure_event(self, event: Event):
        event.page = 'RegisterRole'


class SignUpAgeCheckView(EventMixin, ThemedPageMixin, FormView):
    form_class = AgeCheckForm
    template_name = 'roster/sign_up_age_check.html'

    def form_valid(self, form):
        clusive_user = self.request.clusive_user
        logger.debug("of age: %s", repr(form.cleaned_data['of_age']))
        if form.cleaned_data['of_age'] == 'True':
            # Logging in via SSO for the first time entails that there is a
            # clusive_user and its role is UNKNOWN
            isSSO = True if (clusive_user and clusive_user.role == Roles.UNKNOWN) else False
            if clusive_user and clusive_user.role == Roles.UNKNOWN:
                update_clusive_user(self.request.clusive_user,
                                    Roles.STUDENT,
                                    ResearchPermissions.SELF_CREATED,
                                    isSSO)
            self.success_url = reverse('sign_up', kwargs={'role': Roles.STUDENT, 'isSSO': isSSO})
        else:
            self.success_url = reverse('sign_up_ask_parent')
        return super().form_valid(form)

    def configure_event(self, event: Event):
        event.page = 'RegisterAge'


class SignUpAskParentView(EventMixin, ThemedPageMixin, TemplateView):
    template_name = 'roster/sign_up_ask_parent.html'

    def get(self, request, *args, **kwargs):
        # Create and log the event as usual, but then delete any SSO underage
        # student records.
        result = super().get(request, *args, **kwargs)
        logout_sso(request, 'student')
        return result

    def configure_event(self, event: Event):
        event.page = 'RegisterAskParent'

class PreferenceView(View):

    def get(self, request):
        user = ClusiveUser.from_request(request)
        return JsonResponse(user.get_preferences_dict())

    def post(self, request):
        try:
            request_prefs = json.loads(request.body)
        except json.JSONDecodeError:
            return JsonResponse({'success': 0, 'message': 'Invalid JSON in request'})

        user = ClusiveUser.from_request(request)
        set_user_preferences(user, request_prefs, None, None, request)

        return JsonResponse({'success': 1})


# TODO: should we specially log an event that adopts a full new preference set?
class PreferenceSetView(View):

    def post(self, request):
        user = ClusiveUser.from_request(request)
        try:
            request_json = json.loads(request.body)
        except json.JSONDecodeError:
            return JsonResponse({'success': 0, 'message': 'Invalid JSON in request'})

        desired_prefs_name = request_json["adopt"]
        event_id = request_json["eventId"]
        timestamp = timezone.now()

        try:
            desired_prefs = PreferenceSet.get_json(desired_prefs_name)
        except PreferenceSet.DoesNotExist:
            return JsonResponse(status=404, data={'message': 'Preference set named %s does not exist' % desired_prefs_name})

        set_user_preferences(user, desired_prefs, event_id, timestamp, request)

        # Return the preferences set
        return JsonResponse(desired_prefs)


# Set user preferences from a dictionary
def set_user_preferences(user, new_prefs, event_id, timestamp, request, reader_info=None):
    """Sets User's preferences to match the given dictionary of preference values."""
    old_prefs = user.get_preferences_dict()
    prefs_to_use = new_prefs
    for pref_key in prefs_to_use:
        old_val = old_prefs.get(pref_key)
        if old_val != prefs_to_use[pref_key]:
            # Preference changes associated with a page event (user action)
            if(event_id):
                set_user_preference_and_log_event(user, pref_key, prefs_to_use[pref_key], event_id, timestamp, request, reader_info=reader_info)
            # Preference changes not associated with a page event - not logged
            else:
                user.set_preference(pref_key, prefs_to_use[pref_key])

            # logger.debug("Pref %s changed %s (%s) -> %s (%s)", pref_key,
            #              old_val, type(old_val),
            #              pref.typed_value, type(pref.typed_value))

def set_user_preference_and_log_event(user, pref_key, pref_value, event_id, timestamp, request, reader_info=None):
    pref = user.set_preference(pref_key, pref_value)
    preference_changed.send(sender=ClusiveUser.__class__, request=request, event_id=event_id, preference=pref, timestamp=timestamp, reader_info=reader_info)

@receiver(client_side_prefs_change, sender=Message)
def set_preferences_from_message(sender, content, timestamp, request, **kwargs):
    logger.debug("client_side_prefs_change message received")
    reader_info = content.get("readerInfo")
    user = request.clusive_user
    set_user_preferences(user, content["preferences"], content["eventId"], timestamp, request, reader_info=reader_info)


class ManageView(LoginRequiredMixin, EventMixin, ThemedPageMixin, SettingsPageMixin, PeriodChoiceMixin, TemplateView):
    template_name = 'roster/manage.html'

    def get(self, request, *args, **kwargs):
        user = request.clusive_user
        # See if there's a Tip that should be shown
        self.tip_shown = TipHistory.get_tip_to_show(user, page="Manage")
        self.tours = TipHistory.tour_list(user, page="Manage")
        if not user.can_manage_periods:
            self.handle_no_permission()
        return super().get(request, *args, **kwargs)

    def get_context_data(self, **kwargs):
        context = super().get_context_data(**kwargs)
        if self.current_period is not None:
            context['people'] = self.make_people_info_list(self.request.user)
            context['period_name_form'] = PeriodNameForm(instance=self.current_period)
        context['tip_name'] = None
        context['tip_shown'] = self.tip_shown.name if self.tip_shown else None
        context['tours'] = self.tours
        context['show_teacher_resource_link'] = self.request.clusive_user.can_manage_periods
        context['clusive_user'] = self.request.clusive_user
        return context

    def make_people_info_list(self, current_user):
        people = self.current_period.users.exclude(user=current_user).order_by(Lower('user__first_name'))
        return [{
            'info': {
                'first_name': p.user.first_name,
                'email': p.user.email,
                'role' : Roles.display_name(p.role),
                'id': p.user.id
            }
        } for p in people]

    def configure_event(self, event: Event):
        event.page = 'Manage'


class ManageCreateUserView(LoginRequiredMixin, EventMixin, ThemedPageMixin, SettingsPageMixin, CreateView):
    model = User
    form_class = SimpleUserCreateForm
    template_name = 'roster/manage_create_user.html'
    period = None

    def dispatch(self, request, *args, **kwargs):
        self.period = get_object_or_404(Period, id=kwargs['period_id'])
        # Sanity check requested period
        cu = request.clusive_user
        if not cu.can_manage_periods or not self.period.users.filter(id=cu.id).exists():
            self.handle_no_permission()
        self.creating_user_role = cu.role
        return super().dispatch(request, *args, **kwargs)

    def get_success_url(self):
        return reverse('manage', kwargs={'period_id': self.period.id})

    def get_context_data(self, **kwargs):
        data = super().get_context_data(**kwargs)
        data['period_id'] = self.period.id
        return data

    def form_valid(self, form):
        # Create User
        form.save()
        target : User
        target = form.instance
        # Set password
        new_pw = form.cleaned_data['password']
        if new_pw:
            target.set_password(new_pw)
            target.save()
        # Create ClusiveUser
        if self.creating_user_role == Roles.TEACHER:
            perm = ResearchPermissions.TEACHER_CREATED
        elif self.creating_user_role == Roles.PARENT:
            perm = ResearchPermissions.PARENT_CREATED
        else:
            self.handle_no_permission()
        cu = ClusiveUser.objects.create(user=target,
                                        role=Roles.STUDENT,
                                        anon_id=ClusiveUser.next_anon_id(),
                                        permission=perm)

        # Add user to the Period
        self.period.users.add(cu)
        return super().form_valid(form)

    def configure_event(self, event: Event):
        event.page = 'ManageCreateStudent'

class ManageEditUserView(LoginRequiredMixin, EventMixin, ThemedPageMixin, SettingsPageMixin, UpdateView):
    model = User
    form_class = UserEditForm
    template_name = 'roster/manage_edit_user.html'
    period = None

    def dispatch(self, request, *args, **kwargs):
        self.period = get_object_or_404(Period, id=kwargs['period_id'])
        # Sanity check requested period
        cu = request.clusive_user
        if not cu.can_manage_periods or not self.period.users.filter(id=cu.id).exists():
            self.handle_no_permission()
        # Sanity check requested User. Associated ClusiveUser should be a member of that Period.
        target = get_object_or_404(User, id=kwargs['pk'])
        if not self.period.users.filter(user__id=target.id).exists():
            self.handle_no_permission()
        return super().dispatch(request, *args, **kwargs)

    def get_success_url(self):
        return reverse('manage', kwargs={'period_id': self.period.id})

    def get_context_data(self, **kwargs):
        data = super().get_context_data(**kwargs)
        data['period_id'] = self.period.id
        return data

    def form_valid(self, form):
        form.save()
        target : User
        target = form.instance
        new_pw = form.cleaned_data.get('password')
        if new_pw:
            target.set_password(new_pw)
            target.save()
        return super().form_valid(form)

    def configure_event(self, event: Event):
        event.page = 'ManageEditStudent'


class ManageEditPeriodView(LoginRequiredMixin, EventMixin, ThemedPageMixin, SettingsPageMixin, UpdateView):
    model = Period
    form_class = PeriodNameForm
    template_name = 'roster/manage_edit_period.html'

    def dispatch(self, request, *args, **kwargs):
        cu = request.clusive_user
        if not cu.can_manage_periods or not self.get_object().users.filter(id=cu.id).exists():
            self.handle_no_permission()
        return super().dispatch(request, *args, **kwargs)

    def get_success_url(self):
        return reverse('manage', kwargs={'period_id': self.object.id})

    def configure_event(self, event: Event):
        event.page = 'ManageEditPeriod'


class ManageCreatePeriodView(LoginRequiredMixin, EventMixin, ThemedPageMixin, SettingsPageMixin, CreateView):
    """
    Displays a choice for the user between the various supported methods for creating a new Period.
    Options are manual (always available) and importing from Google Classroom (if user has a connected Google acct).
    Redirects to manage page for manual creation, or to GetGoogleCourses.
    """
    model = Period
    form_class = PeriodCreateForm
    template_name = 'roster/manage_create_period.html'

    def get_form(self, form_class=None):
        instance=Period(site=self.clusive_user.get_site())
        kwargs = self.get_form_kwargs()
        kwargs['instance'] = instance
        kwargs['allow_google'] = (self.clusive_user.data_source == RosterDataSource.GOOGLE)
        logger.debug('kwargs %s', kwargs)
        return PeriodCreateForm(**kwargs)

    def dispatch(self, request, *args, **kwargs):
        cu = request.clusive_user
        if not cu.can_manage_periods:
            self.handle_no_permission()
        self.clusive_user = cu
        return super().dispatch(request, *args, **kwargs)

    def get_success_url(self):
        return reverse('manage', kwargs={'period_id': self.object.id})

    def form_valid(self, form):
        if form.cleaned_data.get('create_or_import') == 'google':
            # Do not save the period, just redirect.
            return HttpResponseRedirect(reverse('get_google_courses'))
        else:
            # Save Period and add current user
            result = super().form_valid(form)
            self.object.users.add(self.clusive_user)
            return result

    def configure_event(self, event: Event):
        event.page = 'ManageCreatePeriod'

def finish_login(request):
    """
    Called as the redirect after Google Oauth SSO login.
    Checks if we need to ask user for their role and privacy policy agreement, or if that's already done.
    """
    if request.user.is_staff:
        return HttpResponseRedirect('/admin')
    clusive_user = ClusiveUser.from_request(request)
    google_user = SocialAccount.objects.filter(user=request.user, provider='google')
    if google_user:
        # If you're logging in via Google, then you are marked as a Google user from now on.
        if clusive_user.data_source != RosterDataSource.GOOGLE:
            logger.debug("  Changing user to Google user")
            clusive_user.data_source = RosterDataSource.GOOGLE
            clusive_user.external_id = google_user[0].uid
            clusive_user.save()
    else:
        # Not a Google user
        if clusive_user.data_source != RosterDataSource.CLUSIVE:
            logger.debug("  Changing user to non-google user")
            clusive_user.data_source = RosterDataSource.CLUSIVE
            clusive_user.save()

    # Check for valid Bookshare access token for this user.
    if is_bookshare_connected(request):
        request.session['bookshare_connected'] = True
    else:
        request.session['bookshare_connected'] = False

    # If you haven't logged in before, your role will be UNKNOWN and we need to ask you for it.
    if clusive_user.role == Roles.UNKNOWN:
        request.session['sso'] = True
        return HttpResponseRedirect(reverse('sign_up_role'))
    else:
        return HttpResponseRedirect(reverse('dashboard'))


def update_clusive_user(current_clusive_user, role, permissions, isSSO, edu_levels=None):
    clusive_user: ClusiveUser
    clusive_user = current_clusive_user
    logger.debug('Updating %s from %s to %s', clusive_user, clusive_user.role, role)
    clusive_user.role = role
    clusive_user.permission = permissions
    if isSSO:
        clusive_user.unconfirmed_email = False
    if edu_levels:
        clusive_user.education_levels = edu_levels
    clusive_user.save()


def send_validation_email(site, clusive_user : ClusiveUser):
    clusive_user.unconfirmed_email = True
    clusive_user.save()
    user = clusive_user.user
    token = default_token_generator.make_token(user)
    logger.info('Generated validation token for user: %s %s', user, token)
    context = {
        'site_name': site.name,
        'domain': site.domain,
        'protocol': 'https', # Note, this will send incorrect URLs in local development without https.
        'email': user.email,
        'uid': user.pk,
        'user': user,
        'token': token,
    }
    subject = loader.render_to_string('roster/validate_subject.txt', context)
    # Email subject *must not* contain newlines
    subject = ''.join(subject.splitlines())
    body = loader.render_to_string('roster/validate_email.txt', context)
    from_email = None  # Uses default specified in settings
    email_message = EmailMultiAlternatives(subject, body, from_email, [user.email])
    # TODO add if we create HTML email
    # if html_email_template_name is not None:
    #     html_email = loader.render_to_string(html_email_template_name, context)
    #     email_message.attach_alternative(html_email, 'text/html')
    email_message.send()

def cancel_registration(request):
    logger.debug("Cancelling registration")
    logout_sso(request)
    return HttpResponseRedirect('/')

def logout_sso(request, student=''):
    """This is used in the cases where (1) an SSO user has cancelled the
    registration process or (2) a student signed up using SSO, but is not of
    age.  Remove associated User, ClusiveUser, SocialAccount, and AccessToken
    records, effectively logging out.  If not an SSO situation, this does
    nothing."""
    clusive_user = request.clusive_user
    if (clusive_user and clusive_user.role == Roles.UNKNOWN) or request.session.get('sso', False):
        logger.debug("SSO logout, and removing records for %s %s", student, clusive_user)
        django_user = request.user
        logout(request)
        django_user.delete()
    else:
        logger.debug("Unregistered user, nothing to delete")


class SyncMailingListView(View):
    """
    Called by script to periodically send new member info to the mailing list software.
    """

    def get(self, request):
        logger.debug('Sync mailing list request received')
        messages = MailingListMember.synchronize_user_emails()
        return JsonResponse({
            'success': 1,
            'messages': messages,
        })


class GoogleCoursesView(LoginRequiredMixin, EventMixin, ThemedPageMixin, TemplateView, FormView):
    """
    Displays the list of Google Classroom courses and allows user to choose one to import.
    Expects to receive a 'google_courses' parameter in the session, which is a list of dicts
    each of which has at least 'name', 'id', and 'imported' (aka already exists in Clusive).
    See GetGoogleCourses, which sets this.
    After choice is made, redirects to GetGoogleRoster.
    """
    form_class = GoogleCoursesForm
    courses = []
    template_name = 'roster/manage_show_google_courses.html'

    def get_form(self, form_class=None):
        kwargs = self.get_form_kwargs()
        return GoogleCoursesForm(**kwargs, courses = self.request.session.get('google_courses', []))

    def dispatch(self, request, *args, **kwargs):
        cu = request.clusive_user
        if not cu.can_manage_periods:
            self.handle_no_permission()
        self.clusive_user = cu
        return super().dispatch(request, *args, **kwargs)

    def get_success_url(self):
        selected_course_id = self.request.POST.get('course_select')
        return reverse('get_google_roster', kwargs={'course_id': selected_course_id})

    def configure_event(self, event: Event):
        event.page = 'ManageImportPeriodChoice'

class GoogleRoleMap:
    ROLE_MAP = { 'students': Roles.STUDENT, 'teachers': Roles.TEACHER }

    @classmethod
    def clusive_display_name(cls, google_role):
        return Roles.display_name(GoogleRoleMap.ROLE_MAP[google_role])

class GoogleRosterView(LoginRequiredMixin, ThemedPageMixin, EventMixin, TemplateView):
    """
    Display the roster of a google class, allow user to confirm whether it should be imported.
    Expects google_courses and google_roster parameters in the session: see GetGoogleRoster method.
    The roster is saved in the session for use if the user confirms creation.
    """
    template_name = 'roster/manage_show_google_roster.html'

    def make_roster_tuples(self, google_roster):
        tuples = []
        for group in google_roster:
            for person in google_roster[group]:
                email = person['profile']['emailAddress']
                google_id = person['profile']['id']
                users = User.objects.filter(email=email)
                if users.exists():
                    user_with_that_email = users.first()
                    # Exclude the current user from the roster.
                    if self.request.user == user_with_that_email:
                        continue
                    clusive_user = ClusiveUser.objects.get(user=user_with_that_email)
                    a_person = {
                        'name': user_with_that_email.first_name,
                        'email': email,
                        'role': clusive_user.role,
                        'role_display': Roles.display_name(clusive_user.role),
                        'exists': True,
                        'external_id': google_id
                    }
                else:
                    a_person = {
                        'name': person['profile']['name']['givenName'],
                        'email': email,
                        'role': GoogleRoleMap.ROLE_MAP[group],
                        'role_display': GoogleRoleMap.clusive_display_name(group),
                        'exists': False,
                        'external_id': google_id
                    }
                tuples.append(a_person)
        return tuples

    def dispatch(self, request, *args, **kwargs):
        cu = request.clusive_user
        if not cu.can_manage_periods:
            self.handle_no_permission()
        self.clusive_user = cu

        # API returns all courses, we need to search for the one we're importing.
        google_courses = self.request.session.get('google_courses', [])
        self.course = None
        for course in google_courses:
            if course['id'] == kwargs['course_id']:
                self.course = course
                break
        if not self.course:
            raise PermissionDenied('Course not found')

        # Period name for Clusive is a composite of Google's "name" and (optional) "section"
        self.period_name = self.course['name']
        if 'section' in self.course:
            self.period_name += ' ' + self.course['section']

        # Extract interesting data from the Google roster.
        google_roster = self.request.session.get('google_roster', {})
        self.people = self.make_roster_tuples(google_roster)
        # Data stored in session until user confirms addition (or cancels).
        # Consider also keeping:  course descriptionHeading, updateTime, courseState
        course_data = {
            'id': self.course['id'],
            'name': self.period_name,
            'people': self.people,
        }
        request.session['google_period_import'] = course_data
        logger.debug('Session data stored: %s', course_data)
        return super().dispatch(request, *args, **kwargs)

    def get_context_data(self, **kwargs):
        context = super().get_context_data(**kwargs)
        context.update({
            'course_id': self.course['id'],
            'period_name': self.period_name,
            'people': self.people,
        })
        return context

    def configure_event(self, event: Event):
        event.page = 'ManageImportPeriodConfirm'

class GooglePeriodImport(LoginRequiredMixin, RedirectView):
    """
    Import new Period data that was just confirmed, then redirect to manage page.
    """

    def get(self, request, *args, **kwargs):
        course_id = kwargs['course_id']
        session_data = request.session.get('google_period_import', None)
        if not session_data or session_data['id'] != course_id:
            raise PermissionDenied('Import data is out of date')
        creator = request.clusive_user

        # Find or create user accounts
        user_list = [creator]
        creating_permission = ResearchPermissions.TEACHER_CREATED if creator.role == Roles.TEACHER \
            else ResearchPermissions.PARENT_CREATED
        for person in session_data['people']:
            if person['exists']:
                clusive_user = ClusiveUser.objects.get(user__email=person['email'])
                clusive_user.external_id = person['external_id']
                clusive_user.save()
                user_list.append(clusive_user)
            else:
                properties = {
                    'username': person['email'],
                    'email': person['email'],
                    'first_name': person['name'],
                    'role': person['role'],
                    'permission': creating_permission,
                    'anon_id': ClusiveUser.next_anon_id(),
                    'data_source': RosterDataSource.GOOGLE,
                    'external_id': person['external_id'],
                }
                user_list.append(ClusiveUser.create_from_properties(properties))

        # Create Period
        period = Period.objects.create(name=session_data['name'],
                                       site=creator.get_site(),
                                       data_source=RosterDataSource.GOOGLE,
                                       external_id=session_data['id'])
        period.users.set(user_list)
        period.save()
        self.period = period

        return super().get(request, *args, **kwargs)

    def get_redirect_url(self, *args, **kwargs):
        # Redirect to newly created period
        return reverse('manage', kwargs={'period_id': self.period.id})

class GetGoogleCourses(LoginRequiredMixin, View):
    """
    Calls the Google Classroom API to get a list of courses for this user, then redirects to GoogleCoursesView.
    Requests additional Google permissions if necessary.
    """
    provider = 'google'
    classroom_scopes = 'https://www.googleapis.com/auth/classroom.courses.readonly https://www.googleapis.com/auth/classroom.rosters.readonly https://www.googleapis.com/auth/classroom.profile.emails'
    auth_parameters = urlencode({
        'provider': provider,
        'scopes': classroom_scopes,
        'authorization': 'http://accounts.google.com/o/oauth2/v2/auth?'
    })

    def get(self, request, *args, **kwargs):
        logger.debug("GetGoogleCourses")
        teacher_id = self.google_teacher_id(request.user)
        if teacher_id:
            db_access = OAuth2Database()
            user_credentials = self.make_credentials(request.user, self.classroom_scopes, db_access)
            service = build('classroom', 'v1', credentials=user_credentials)
            try:
                results = service.courses().list(teacherId=teacher_id, pageSize=30).execute()
            except HttpError as e:
                if e.status_code == 403:
                    request.session['add_scopes_return_uri'] = 'get_google_courses'
                    request.session['add_scopes_course_id'] = None
                    return HttpResponseRedirect(reverse('add_scope_access') + '?' + self.auth_parameters)
                else:
                    raise
            courses = results.get('courses', [])
        else:
            courses = []
        logger.debug('There are (%s) Google courses', len(courses))
        for course in courses:
            course['imported'] = Period.objects.filter(data_source=RosterDataSource.GOOGLE, external_id=course['id']).exists()
            logger.debug('- %s, id = %s. Imported=%s', course['name'], course['id'], course['imported'])
        request.session['google_courses'] = courses
        return HttpResponseRedirect(reverse('manage_google_courses'))

    def make_credentials(self, user, scopes, db_access):
        client_info = db_access.retrieve_client_info(self.provider)
        access_token = db_access.retrieve_access_token(user, self.provider)
        return Credentials(access_token.token,
                            refresh_token=access_token.token_secret,
                            client_id=client_info.client_id,
                            client_secret=client_info.secret,
                            token_uri='https://accounts.google.com/o/oauth2/token')

    def google_teacher_id(self, user):
        # Rationale: Google teacher identifer can be the special key 'me', the
        # user's Google account email address, or their Google identifier.  Only
        # the latter is guaranteed to match a Google course's teacher
        # identifier.
        # https://developers.google.com/classroom/reference/rest/v1/courses/list
        try:
            google_user = SocialAccount.objects.get(user=user, provider='google')
            return google_user.uid
        except SocialAccount.DoesNotExist:
            logger.debug('User %s is not an SSO user', user.username)
            return None

class GetGoogleRoster(GetGoogleCourses):
    """
    Calls Google Classroom API to get the roster of a given course, then redirects to GoogleRosterView.
    """

    def get(self, request, *args, **kwargs):
        # There should always be a `course_id` which identifies a Google course,
        # but the context may or may not include a Clusive `period_id`
        course_id = kwargs.get('course_id')
        period_id = kwargs.get('period_id')
        db_access = OAuth2Database()
        user_credentials = self.make_credentials(request.user, self.classroom_scopes, db_access)
        service = build('classroom', 'v1', credentials=user_credentials)

        # TODO:  could get a permission error, not because of lack of scope, but
        # because the access_token has expired, and need a new one.  Should use
        # the `refresh` workflow instead of the `code` workflow -- the latter
        # will always work, however.  Question is, can you tell from the
        # authorization error (HttpError) if it's lack of scope or expired
        # token?
        # Note: documentation for `pageSize` query parameter (defaults to 30):
        # https://developers.google.com/classroom/reference/rest/v1/courses.students/list
        # https://developers.google.com/classroom/reference/rest/v1/courses.teachers/list
        try:
            studentResponse = service.courses().students().list(courseId=course_id, pageSize=100).execute()
            teacherResponse = service.courses().teachers().list(courseId=course_id).execute()
        except HttpError as e:
            if e.status_code == 403:
                request.session['add_scopes_return_uri'] = 'get_google_roster'
                request.session['add_scopes_course_id'] = course_id
                request.session['add_scopes_period_id'] = period_id
                return HttpResponseRedirect(reverse('add_scope_access') + '?' + self.auth_parameters)
            else:
                raise
        students = studentResponse.get('students', [])
        teachers = teacherResponse.get('teachers', [])
        self.log_results(students, 'students')
        self.log_results(teachers, 'teachers')

        request.session['google_roster'] = { 'students': students, 'teachers': teachers }
        if period_id is not None:
            return HttpResponseRedirect(reverse('google_roster_sync', kwargs=kwargs))
        else:
            return HttpResponseRedirect(reverse('manage_google_roster', kwargs={'course_id': course_id}))

    def log_results(self, group, role):
        logger.debug('Get Google roster: there are (%s) %s', len(group), role)
        for person in group:
            logger.debug('- %s, %s', person['profile']['name']['givenName'], person['profile']['emailAddress'])

class GoogleRosterSyncView(LoginRequiredMixin, ThemedPageMixin, TemplateView):
    """
    Calls GetGoogleRoster to get the current google classroom roster associated
    with the Period and displays what needs updating.
    """
    period = None
    google_roster = {}
    period_roster = None
    roster_updates = []
    any_changes = False
    template_name = 'roster/manage_review_google_sync_roster.html'

    def dispatch(self, request, *args, **kwargs):
        cu = request.clusive_user
        self.period = get_object_or_404(Period, pk=kwargs.get('period_id'))

        if not cu.can_manage_periods:
            self.handle_no_permission()

        # Extract a list of people from the Google roster and the Period's
        # roster to make the list of updates.
        self.google_roster = self.request.session.get('google_roster', {})
        self.period_roster = self.period.users.exclude(user=request.user).order_by('user__first_name')
        self.roster_updates = self.make_roster_updates(cu)
        request.session['google_roster_updates'] = {
            'period_id': self.period.id,
            'roster_updates': self.roster_updates
        }
        logger.debug('Session data (roster updates) stored: %s', self.roster_updates)
        return super().dispatch(request, *args, **kwargs)

    def get_context_data(self, **kwargs):
        context = super().get_context_data(**kwargs)
        context['current_period'] = self.period
        if self.period is not None:
            context['roster_updates'] = self.roster_updates
            context['any_changes'] = self.any_changes
            context['course_id'] = kwargs['course_id']
            context['current_period'] = self.period
        return context

    def make_roster_updates(self, teacher):
        updates = []
        # 1. Loop to find clusive_users in the Period that are either (1) in the
        # google_roster whose email may have changed or (2) no longer in the
        # google_roster
        for clusive_user in self.period_roster:
            google_user = None
            google_id = clusive_user.external_id
            clusive_email = clusive_user.user.email
            for group in self.google_roster:
                if google_id:
                    google_user = next((person for person in self.google_roster[group] if person['profile']['id'] == google_id), None)
                else:
                    # In case an external_id was not stored in the clusive_user
                    # when it was created, then use its email.  Also, take the
                    # time to record the external_id now.
                    google_user = next((person for person in self.google_roster[group] if person['profile']['emailAddress'] == clusive_email), None)
                    if google_user:
                        google_id = google_user['profile']['id']
                        clusive_user.external_id = google_id
                        clusive_user.save()

                if google_user:     # google_user is a clusive_user
                    break

            if google_user is not None:
                # Found clusive_user in the Period that is also in the
                # google_roster.
                an_update = {}
                an_update['exists'] = True
                an_update['in_period'] = True
                an_update['name'] = clusive_user.user.first_name
                an_update['role'] = clusive_user.role
                an_update['role_display'] = Roles.display_name(clusive_user.role)
                self.check_email(clusive_user, google_user, an_update)
                an_update['google_id'] = google_id
                updates.append(an_update)

            else:
                # clusive_user in Period but not in google_roster implies the
                # google person left the google classroom.  The update is that
                # the corrsponding clusive_user is to be removed from the
                # Period.
                an_update = {}
                an_update['exists'] = True
                an_update['in_period'] = True
                an_update['remove'] = True
                an_update['name'] = clusive_user.user.first_name
                an_update['email'] = clusive_user.user.email
                an_update['role'] = clusive_user.role
                an_update['role_display'] = Roles.display_name(clusive_user.role)
                an_update['google_id'] = clusive_user.external_id
                self.any_changes = True
                updates.append(an_update)

        # 2. Loop through the google_roster to find people in the google class
        # who need to be added to the Period
        for group in self.google_roster:
            for google_user in self.google_roster[group]:
                google_id = google_user['profile']['id']
                google_email = google_user['profile']['emailAddress']
                clusive_user = None
                if ClusiveUser.objects.filter(external_id=google_id).exists():
                    clusive_user = ClusiveUser.objects.get(external_id=google_id)
                elif User.objects.filter(email=google_email).exists():
                    # In case an external_id was not stored in the clusive_user
                    # when it was created, then use its email.  Also, record
                    # the external_id for future use.
                    user_via_email = User.objects.get(email=google_email)
                    clusive_user = ClusiveUser.objects.get(user=user_via_email)
                    clusive_user.external_id = google_id
                    clusive_user.save()

                if clusive_user:
                    if clusive_user == teacher:
                        continue
                    try:
                        self.period_roster.get(id=clusive_user.id)
                        # Google person has a Clusive account and is in the
                        # period.  Already dealt with in Loop #1
                        continue
                    except:
                        # Google person in google class has a Clusive account,
                        # but is not in Period, add them.
                        an_update = {}
                        an_update['exists'] = True
                        an_update['in_period'] = False
                        an_update['name'] = clusive_user.user.first_name
                        an_update['role'] = clusive_user.role
                        an_update['role_display'] = Roles.display_name(clusive_user.role)
                        self.check_email(clusive_user, google_user, an_update)
                        an_update['google_id'] = google_id
                        self.any_changes = True
                        updates.append(an_update)
                else:
                    # Google person in google class but does not even have a
                    # Clusive account.
                    an_update = {}
                    an_update['exists'] = False
                    an_update['in_period'] = False
                    an_update['name'] = google_user['profile']['name']['givenName']
                    an_update['email'] = google_user['profile']['emailAddress']
                    an_update['role'] = GoogleRoleMap.ROLE_MAP[group]
                    an_update['role_display'] = GoogleRoleMap.clusive_display_name(group)
                    an_update['google_id'] = google_id
                    self.any_changes = True
                    updates.append(an_update)
            # end google_user loop
        # end google group loop
        return updates

    def check_email(self, clusive_user, google_user, an_update):
        if clusive_user.user.email != google_user['profile']['emailAddress']:
            an_update['new_email'] = True
            an_update['email'] = google_user['profile']['emailAddress']
            self.any_changes = True
        else:
            an_update['new_email'] = False
            an_update['email'] = clusive_user.user.email

class GooglePeriodRosterUpdate(LoginRequiredMixin, RedirectView):
    """
    Import updates to the Period roster that was just confirmed, then redirect
    to manage page.
    """
    period = None

    def get(self, request, *args, **kwargs):
        period_id = kwargs['period_id']
        period = get_object_or_404(Period, pk=period_id)

        session_data = request.session.get('google_roster_updates', None)
        if not session_data or session_data['period_id'] != period_id:
            raise PermissionDenied('Roster updates are out of date')
        creator = request.clusive_user
        period_roster = period.users.exclude(user=request.user).order_by('user__first_name')
        logger.debug('period_roster: %s', period_roster)

        # Find or create user accounts, "remove" users from Period
        creating_permission = ResearchPermissions.TEACHER_CREATED if creator.role == Roles.TEACHER \
            else ResearchPermissions.PARENT_CREATED
        for person in session_data['roster_updates']:
            if not person.get('exists', False):
                properties = {
                    'username': person['email'],
                    'email': person['email'],
                    'first_name': person['name'],
                    'role': person['role'],
                    'permission': creating_permission,
                    'anon_id': ClusiveUser.next_anon_id(),
                    'data_source': RosterDataSource.GOOGLE,
                    'external_id': person['google_id'],
                }
                clusive_user = ClusiveUser.create_from_properties(properties)
                period.users.add(clusive_user)
                clusive_user.save()

            elif person.get('in_period', False) == False:
                clusive_user = ClusiveUser.objects.get(external_id=person['google_id'])
                period.users.add(clusive_user)
                clusive_user.save()

            elif person.get('remove', False):
                user_to_remove = ClusiveUser.objects.get(external_id=person['google_id'])
                period.users.remove(user_to_remove)
                user_to_remove.save()

            elif person.get('new_email', False):
                # (Google) SSO users have an associated EmailAddress -- update
                # both their User.email and their EmailAddress, if any.  There
                # is no EmailAddress if `person` has yet to register with
                # Clusive.
                clusive_user = ClusiveUser.objects.get(external_id=person['google_id'])
                clusive_user.user.email = person['email']
                clusive_user.user.save()
                try:
                    email_address = EmailAddress.objects.get(user_id=clusive_user.user.id)
                    email_address.email = person['email']
                    email_address.save()
                except EmailAddress.DoesNotExist:
                    pass
            else:
                # Person already in period, with no changes -- nothing to add(),
                # remove(), nor update.
                logger.debug("User %s already in period %s", person['email'], period.name)

        period.save()
        self.period = period
        return super().get(request, *args, **kwargs)

    def get_redirect_url(self, *args, **kwargs):
        # Redirect to newly updated period
        return reverse('manage', kwargs={'period_id': self.period.id})

########################################
#
# Functions for adding scope(s) workflow

class OAuth2Database(object):

    def retrieve_client_info(self, provider):
        client_info = SocialApp.objects.filter(provider=provider).first()
        return client_info

    def retrieve_access_token(self, user, provider):
        access_token = SocialToken.objects.filter(
            account__user=user, account__provider=provider
        ).first()
        return access_token

    def update_access_token(self, access_token_json, user, provider):
        db_token = self.retrieve_access_token(user, provider)
        db_token.token = access_token_json.get('access_token')
        db_token.expires_at = timezone.now() + timedelta(seconds=int(access_token_json.get('expires_in')))

        # Update the refresh token only if a new one was provided.  OAuth2
        # providers don't always send a refresh token.
        if access_token_json.get('refresh_token') != None:
            db_token.token_secret = access_token_json['refresh_token']
        db_token.save()

def add_scope_access(request):
    """First step for the request-additional-scope-access workflow.  Sets a new
    `state` query parameter (the anti-forgery token) for the workflow, and
    stores it in the session as `oauth2_state`.  Redirects to provider's
    authorization end point."""
    provider = request.GET.get('provider')
    new_scopes = request.GET.get('scopes')
    authorization_uri = request.GET.get('authorization')
    oauth2_state = get_random_string(12)
    request.session['oauth2_state'] = oauth2_state

    client_info = OAuth2Database().retrieve_client_info(provider)
    parameters = urlencode({
        'client_id': client_info.client_id,
        'response_type': 'code',
        'scope': new_scopes,
        'include_granted_scopes': 'true',
        'state': oauth2_state,
        'redirect_uri': get_add_scope_redirect_uri(request),
    })
    logger.debug('Authorization request to provider for larger scope access')
    return HttpResponseRedirect(authorization_uri + parameters)

def add_scope_callback(request):
    """Handles callback from OAuth2 provider where access tokens are given for
    the requested scopes."""
    request_state = request.GET.get('state')
    session_state = request.session.get('oauth2_state')
    if request_state != session_state:
        raise OAuth2Error("Mismatched state in request: %s" % request_state)

    code = request.GET.get('code')
    dbAccess = OAuth2Database()
    # TODO: the provider is hard coded here -- how to parameterize?  Note that
    # this function is specific to google, so perhaps okay.
    client_info = dbAccess.retrieve_client_info('google')
    logger.debug('Token request to provider for larger scope access')
    resp = requests.request(
        'POST',
        'https://accounts.google.com/o/oauth2/token',
        data={
            'redirect_uri': get_add_scope_redirect_uri(request),
            'grant_type': 'authorization_code',
            'code': code,
            'client_id': client_info.client_id,
            'client_secret': client_info.secret,
            'state': request_state
        }
    )
    access_token = None
    if resp.status_code == 200 or resp.status_code == 201:
        access_token = resp.json()
    if not access_token or access_token.get('access_token') == None:
        raise OAuth2Error("Error retrieving access token: none given, status: %d" % resp.status_code)
    dbAccess.update_access_token(access_token, request.user, 'google')

    # TODO:  There has to be a better way.
    return_uri = request.session['add_scopes_return_uri']
    course_id = request.session.get('add_scopes_course_id')
    period_id = request.session.get('add_scopes_period_id')
    logger.debug('Larger scope access request complete, returning to %s, with course id %s', return_uri, course_id)
    if course_id:
        return HttpResponseRedirect(reverse(return_uri, kwargs={'course_id': course_id, 'period_id': period_id}))
    else:
        return HttpResponseRedirect(reverse(return_uri))


def get_add_scope_redirect_uri(request):
    # Determine if we are using HTTPS - outside any reverse proxy.
    # Would be better to do this by setting SECURE_PROXY_SSL_HEADER but I am not 100% sure that will not cause other
    # problems, so trying this first and will attempt to set that as a smaller update later.
    # See: https://ubuntu.com/blog/django-behind-a-proxy-fixing-absolute-urls
    scheme = request.scheme
    if scheme == 'http' and request.META.get('HTTP_X_FORWARDED_PROTO') == 'https':
        scheme = 'https'
    return scheme + '://' + get_current_site(request).domain + '/account/add_scope_callback/'

class MyAccountView(EventMixin, ThemedPageMixin, TemplateView):
    template_name = 'roster/my_account.html'

    def get(self, request, *args, **kwargs):
        clusive_user: ClusiveUser
        clusive_user = request.clusive_user
        google_account = None
        bookshare_account = None
        for account in SocialAccount.objects.filter(user=request.user):
            if account.provider == 'google':
                # Google account's `extra_data` contain the user's google email
                google_account = account.extra_data.get('email')
            if account.provider == 'bookshare':
                # For bookshare, uid is the email address registered with Bookshare.
                # Organization is either a name of an organizational account or
                # a single user account
                bookshare_account = {
                    'id': account.uid,
                    'organization_type': account.extra_data.get('organizational', ''),
                    'organization': self.organization_for_display(account),
                }
        self.extra_context = {
            'can_edit_display_name': False,
            'can_edit_email': False,
            'can_edit_password': clusive_user.can_set_password,
            'google_account': google_account,
            'bookshare_account': bookshare_account,
        }
        return super().get(request, *args, **kwargs)

    def organization_for_display(self, account):
        """
        Return an actual organization name, if any.  If the name
        defaulted to one of the generic ones, return None
        """
        org_name = get_organization_name(account)
        return f'({org_name})' if org_name not in GENERIC_BOOKSHARE_ACCOUNT_NAMES else None

    def configure_event(self, event: Event):
        event.page = 'MyAccount'

def remove_social_account(request, *args, **kwargs):
    clusive_user: ClusiveUser
    clusive_user = request.clusive_user

    # Currently, a Google SocialAccount is created for Google SSO, and not for
    # an associated account.  Google SSO users cannot delete the SocialAccount
    # since it is needed for logging into Clusive.  Use the
    # `clusive_user.data_source` to detect this condition (see finish_login()
    # above, where it is set for Google SSO users).
    social_app_name = kwargs.get('provider')
    if clusive_user.data_source == RosterDataSource.GOOGLE and social_app_name == 'google':
        logger.debug('Google SSO user %s cannot remove their google SocialAccount', request.user.username)
        return HttpResponseRedirect(reverse('my_account'))

    # Find the SocialAccount for the user/provider and delete it.
    # 03-Feb-2022:  there should only be one, but Q/A using the 'Sam' login
    # found multiple SocialTokens and SocialAccounts.  To take that into account
    # loop through all the user's SocialAccounts with the given provider.
    social_accounts = SocialAccount.objects.filter(user=request.user, provider=social_app_name)
    for social_account in social_accounts:
        # Deletion and signal based on allauth's DisconnectForm, see github
        # issue, "How to unlink an account from a social auth provider?":
        # https://github.com/pennersr/django-allauth/issues/814
        social_account.delete()
        request.session.pop('bookshare_connected', None)
        request.session.pop('bookshare_search_metadata', None)
        messages.info(request, "Removed Bookshare account.")
        signals.social_account_removed.send(
            sender=SocialAccount, request=request, socialaccount=social_account
        )
    if social_accounts.count() == 0:
        logger.debug('User %s does not have a %s account', request.user.username, social_app_name)

    return HttpResponseRedirect(reverse('my_account'))

class StudentDetailsView(LoginRequiredMixin, ThemedPageMixin, SettingsPageMixin, TemplateView):
    template_name='roster/student_details.html'

    def __init__(self):
        super().__init__()

    def get(self, request, *args, **kwargs):
        self.clusive_user = request.clusive_user
        if not self.clusive_user.can_manage_periods:
            self.handle_no_permission()

        if not self.clusive_user.can_manage_periods:
            self.handle_no_permission()

        if 'days' in kwargs:
            self.days = kwargs.get('days')
            logger.debug('Setting student activity days = %d', self.days)
            self.clusive_user.student_activity_days = self.days
            self.clusive_user.save()
        else:
            self.days = self.clusive_user.student_activity_days

        period = self.clusive_user.current_period
        self.roster = period.users.filter(role=Roles.STUDENT).order_by('user__first_name')
        # Dictionary for the individual panel data
        self.panel_data = dict()
        self.panel_data['days'] = self.days
        try:
            self.clusive_student = ClusiveUser.objects.get(
                user__username=kwargs['username'],
                periods__in=[period],
                role__in=[Roles.STUDENT]
            )
            # Get the reading data for the current student. This data will be shared by all panels on the student details page
            reading_data_list = Paradata.get_reading_data(self.clusive_user.current_period, days=self.days, sort='name', username=kwargs['username'])
            reading_data = None
            if (len(reading_data_list) > 0):
                reading_data = reading_data_list[0]

            # Student Activity panel
            user = User.objects.get(pk=self.clusive_student.user_id)
            self.panel_data['activity'] = {
                'hours': round(reading_data['hours'], 1) if reading_data else 0,
                'book_count': reading_data['book_count'] if reading_data else 0,
                'last_login': user.last_login
            }
<<<<<<< HEAD
            # Student Reactions panel
            affect_totals = self.affect_data_for_time_frame(self.days)
            self.panel_data['affect'] = {
                'totals': AffectiveUserTotal.scale_values(affect_totals),
                'empty': affect_totals is None,
            }
=======

            # Topics panel
            books = []
            # Get all books for the current student
            if reading_data:
                for one_book in reading_data['books']:
                    books.append(one_book['book_id'])
            subjects = Subject.objects.filter(book__id__in=books).only('subject').values_list('subject', flat=True).distinct()
            self.panel_data['topics'] = {
                'topics': ', '.join(subjects)
            }

>>>>>>> 743d4215
        except ClusiveUser.DoesNotExist:
            messages.error(request, f"Student '{kwargs['username']}' not in this class ({period.name})")
            self.clusive_student = None
            self.panel_data['activity'] = { 'hours': 0, 'book_count': 0, 'last_login': 0 }
<<<<<<< HEAD
            # For the affect panel, give the class version so as to provide
            # hints about all students' reactions.
            all_students_affect = AffectiveUserTotal.objects.filter(user__periods=period, user__role=Roles.STUDENT)
            self.panel_data['affect'] = {
                'totals': AffectiveUserTotal.aggregate_and_scale(all_students_affect),
                'empty': all_students_affect is None,
            }
=======
            self.panel_data['topics'] = { 'topics': None }

>>>>>>> 743d4215
        return super().get(request, *args, **kwargs)

    def get_context_data(self, **kwargs):
        context = super().get_context_data(**kwargs)
        context['current_student'] = self.clusive_student
        context['current_student_username'] = kwargs['username']
        context['current_student_name'] = self.clusive_student.user.first_name if self.clusive_student else "No student"
        context['teacher'] = self.clusive_user
        context['roster'] = self.roster
        context['panel_data'] = self.panel_data
        return context

    def affect_data_for_time_frame(self, time_frame):
        # If the time frame is "Overall", return the AffectiveUserTotal for the
        # user. Zero means "Overall".  Also, it is possible that there may be
        # no AffectiveUserTotal instance for the user; otherwise, there is only
        # one.
        if time_frame == 0:
            return AffectiveUserTotal.objects.filter(user=self.clusive_student).first()

        date_time_frame = timezone.now() - timedelta(days=time_frame)
        affect_check_responses = AffectiveCheckResponse.objects.filter(
            user = self.clusive_student,
            updated__gte = date_time_frame
        )
        if affect_check_responses.count() == 0:
            return None

        # Create a new AffectiveUserTotal for the user's affect check responses,
        # but do not save it to the database.  That would overwrite the actual
        # overall totals for the student.
        time_frame_totals = AffectiveUserTotal(user=self.clusive_student)
        for acr in affect_check_responses:
            time_frame_totals.update(None, acr.to_list())
        return time_frame_totals<|MERGE_RESOLUTION|>--- conflicted
+++ resolved
@@ -1516,15 +1516,12 @@
                 'book_count': reading_data['book_count'] if reading_data else 0,
                 'last_login': user.last_login
             }
-<<<<<<< HEAD
             # Student Reactions panel
             affect_totals = self.affect_data_for_time_frame(self.days)
             self.panel_data['affect'] = {
                 'totals': AffectiveUserTotal.scale_values(affect_totals),
                 'empty': affect_totals is None,
             }
-=======
-
             # Topics panel
             books = []
             # Get all books for the current student
@@ -1535,13 +1532,10 @@
             self.panel_data['topics'] = {
                 'topics': ', '.join(subjects)
             }
-
->>>>>>> 743d4215
         except ClusiveUser.DoesNotExist:
             messages.error(request, f"Student '{kwargs['username']}' not in this class ({period.name})")
             self.clusive_student = None
             self.panel_data['activity'] = { 'hours': 0, 'book_count': 0, 'last_login': 0 }
-<<<<<<< HEAD
             # For the affect panel, give the class version so as to provide
             # hints about all students' reactions.
             all_students_affect = AffectiveUserTotal.objects.filter(user__periods=period, user__role=Roles.STUDENT)
@@ -1549,10 +1543,8 @@
                 'totals': AffectiveUserTotal.aggregate_and_scale(all_students_affect),
                 'empty': all_students_affect is None,
             }
-=======
             self.panel_data['topics'] = { 'topics': None }
 
->>>>>>> 743d4215
         return super().get(request, *args, **kwargs)
 
     def get_context_data(self, **kwargs):
