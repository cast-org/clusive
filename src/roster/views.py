--- conflicted
+++ resolved
@@ -41,15 +41,12 @@
 import requests
 from urllib.parse import urlencode
 
-<<<<<<< HEAD
-=======
 from googleapiclient.discovery import build
 from googleapiclient.errors import HttpError
 from google_auth_oauthlib.flow import InstalledAppFlow
 from google.auth.transport.requests import Request
 from google.oauth2.credentials import Credentials
 
->>>>>>> d3e8b2d9
 logger = logging.getLogger(__name__)
 
 def guest_login(request):
@@ -683,8 +680,6 @@
         MailingListMember.synchronize_user_emails()
         return JsonResponse({'success': 1})
 
-<<<<<<< HEAD
-=======
 class GoogleCoursesView(LoginRequiredMixin, ThemedPageMixin, TemplateView):
     # TODO Move the parts that have to do with getting greater scope access
     # to ManageCreatePeriodView, and have that oauth2 sequence trigger from
@@ -727,7 +722,6 @@
                             client_secret=client_info.secret,
                             token_uri='https://accounts.google.com/o/oauth2/token')
 
->>>>>>> d3e8b2d9
 ########################################
 #
 # Functions for adding scope(s) workflow
@@ -756,10 +750,6 @@
         # providers don't always send a refresh token.
         if access_token_json.get('refresh_token') != None:
             db_token.token_secret = access_token_json['refresh_token']
-<<<<<<< HEAD
-
-=======
->>>>>>> d3e8b2d9
         db_token.save()
 
 def add_scope_access(request):
@@ -782,10 +772,7 @@
         'state': state,
         'redirect_uri': 'http://localhost:8000/account/add_scope_callback/'
     })
-<<<<<<< HEAD
-=======
     logger.debug('Authorization request to provider for larger scope access')
->>>>>>> d3e8b2d9
     return HttpResponseRedirect(authorization_uri + parameters)
 
 def add_scope_callback(request):
@@ -802,10 +789,7 @@
     # this function is specific to google, so perhaps okay.
     # Note: for production, replace the `redirect_uri` with the official uri
     client_info = dbAccess.retrieve_client_info('google')
-<<<<<<< HEAD
-=======
     logger.debug('Token request to provider for larger scope access')
->>>>>>> d3e8b2d9
     resp = requests.request(
         'POST',
         'https://accounts.google.com/o/oauth2/token',
@@ -824,14 +808,10 @@
     if not access_token or access_token.get('access_token') == None:
         raise OAuth2Error("Error retrieving access token: none given, status: %d" % resp.status_code)
     dbAccess.update_access_token(access_token, request.user, 'google')
-<<<<<<< HEAD
-    return HttpResponseRedirect(reverse('manage'))
-=======
 
     # Current assumption is that the request for additional scope access
     # originated from a "get google courses" request, so return to that
     # workflow.  Where to go from here should be more flexible (future
     # work).
     logger.debug('Larger scope access request complete, returning to get_google_courses')
-    return HttpResponseRedirect(reverse('get_google_courses'))
->>>>>>> d3e8b2d9
+    return HttpResponseRedirect(reverse('get_google_courses'))