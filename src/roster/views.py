--- conflicted
+++ resolved
@@ -7,14 +7,11 @@
 from django.http import JsonResponse
 from django.shortcuts import render, redirect
 
-<<<<<<< HEAD
 from eventlog.signals import preference_changed
 from roster.models import ClusiveUser
-=======
 from roster import csvparser
 from roster.csvparser import parse_file
 from roster.models import ClusiveUser, Site, Period
->>>>>>> 78beaa31
 
 logger = logging.getLogger(__name__)
 
@@ -24,7 +21,6 @@
     return redirect('reader_index')
 
 
-<<<<<<< HEAD
 def set_preference(request, pref, value):
     user = ClusiveUser.from_request(request)
     preference = user.get_preference(pref)
@@ -44,7 +40,6 @@
     user = ClusiveUser.from_request(request)    
     user.delete_preferences()
     return JsonResponse({'success': 1})
-=======
 @staff_member_required
 def upload_csv(request):
     template = 'roster/upload_csv.html'
@@ -88,5 +83,4 @@
         else:
             messages.info(request, 'File looks good')
 
-    return render(request, template, context)
->>>>>>> 78beaa31
+    return render(request, template, context)