import json
import logging
from datetime import datetime, timedelta
from urllib.parse import urlencode

import requests
from allauth.account.models import EmailAddress
from allauth.socialaccount import signals
from allauth.socialaccount.models import SocialToken, SocialApp, SocialAccount
from allauth.socialaccount.providers.oauth2.client import OAuth2Error
from axes import helpers as axes_helpers
from axes.handlers.proxy import AxesProxyHandler
from axes.utils import reset as axes_reset
from django.conf import settings
from django.contrib import messages
from django.contrib.auth import login, get_user_model, logout
from django.contrib.auth import views as auth_views
from django.contrib.auth.mixins import LoginRequiredMixin
from django.contrib.auth.models import User
from django.contrib.auth.tokens import default_token_generator
from django.contrib.auth.views import PasswordResetCompleteView
from django.contrib.sites.shortcuts import get_current_site
from django.core.exceptions import PermissionDenied
from django.core.mail import EmailMultiAlternatives
from django.db.models import Q
from django.db.models.functions import Lower
from django.dispatch import receiver
from django.http import JsonResponse, HttpResponseRedirect
from django.shortcuts import render, redirect, get_object_or_404
from django.template import loader
from django.urls import reverse
from django.utils import timezone
from django.utils.crypto import get_random_string
from django.views import View
from django.views.generic import TemplateView, UpdateView, CreateView, FormView, RedirectView
from google.oauth2.credentials import Credentials
from googleapiclient.discovery import build
from googleapiclient.errors import HttpError

from assessment.models import AffectiveCheckResponse, AffectiveUserTotal
from eventlog.models import Event
from eventlog.signals import preference_changed
from eventlog.views import EventMixin
from messagequeue.models import Message, client_side_prefs_change
from oauth2.bookshare.views import is_bookshare_connected, get_organization_name, \
    GENERIC_BOOKSHARE_ACCOUNT_NAMES
from pages.views import ThemedPageMixin, SettingsPageMixin, PeriodChoiceMixin
from roster.forms import SimpleUserCreateForm, UserEditForm, UserRegistrationForm, \
    AccountRoleForm, AgeCheckForm, ClusiveLoginForm, GoogleCoursesForm, PeriodCreateForm, PeriodNameForm
from roster.models import ClusiveUser, Period, PreferenceSet, Roles, ResearchPermissions, MailingListMember, \
    RosterDataSource
from roster.signals import user_registered
from tips.models import TipHistory

logger = logging.getLogger(__name__)

def guest_login(request):
    clusive_user = ClusiveUser.make_guest()
    login(request, clusive_user.user, 'django.contrib.auth.backends.ModelBackend')
    return redirect('dashboard')


class LoginView(auth_views.LoginView):
    template_name='roster/login.html'
    form_class = ClusiveLoginForm

    def get_context_data(self, **kwargs):
        context = super().get_context_data(**kwargs)
        context['lock_out_status'] = self.get_lock_out_status(self.request)
        form = context.get('form')
        if form.errors:
            for err in form.errors.as_data().get('__all__'):
                if err.code == 'email_validate':
                    context['email_validate'] = True
                    username = form.cleaned_data['username']
                    try:
                        user = User.objects.get_by_natural_key(username=username)
                        context['user_id'] = user.id
                    except User.DoesNotExist:
                        logger.error('Email not validated error signalled when account does not exist')
        return context

    def get_lock_out_status(self, request):
        # Default values
        lock_out_status = {
            'user_locked_out': False,
            'num_remaining_attempts': 999,
            'warning_threshold_reached':  False,
            'cool_off_time':  None,
        }
        # Check that the workflow is for a user login.  If so, get the lockout
        # status information.
        username = request.POST.get('username', None)
        if username:
            axes_credentials = axes_helpers.cleanse_parameters({
                settings.AXES_USERNAME_FORM_FIELD: username,
                settings.AXES_PASSWORD_FORM_FIELD: request.POST.get('password'),
            })
            lock_out_status.update(self.get_attempts_status(request, axes_credentials))
            lock_out_status.update(self.get_cool_off_status(request, username))

        return lock_out_status

    def get_attempts_status(self, request, axes_credentials):
        # Determine the number of allowed attempts remaining for the user, and
        # the number of times they have failed thus far.
        failure_limit = axes_helpers.get_failure_limit(request, axes_credentials)
        failures_so_far = AxesProxyHandler.get_failures(request, axes_credentials)
        num_remaining_attempts = failure_limit - failures_so_far
        warning_threshold_reached = (
            num_remaining_attempts > 0 and
            num_remaining_attempts < settings.CLUSIVE_LOGIN_FAILURES_WARNING_THRESHOLD
        )
        return {
            'num_remaining_attempts': num_remaining_attempts,
            'warning_threshold_reached': warning_threshold_reached,
        }

    def get_cool_off_status(self, request, username):
        cool_off_time = None
        user_locked_out = getattr(request, 'axes_locked_out', False)
        if user_locked_out:
            session_lock_out_expires_at = request.session.get('lock_out_expires_at', False)
            if session_lock_out_expires_at:
                # If lock out happened for a previous login attempt, use the
                # session's lock_out_expires_at to calculate how much longer
                # lockout is in effect.
                lock_out_expires_at = datetime.strptime(
                    session_lock_out_expires_at,
                    '%Y-%m-%d %H:%M:%S.%f%z'
                )
                now = timezone.now()
                if lock_out_expires_at < now:
                    # Lock out should have expired by now, but
                    # request.axes_locked_out is still True.  Assume lockout
                    # will be cleared in less than a minute.  Set cool_off_time
                    # to a timedelta of zero.
                    cool_off_time = timedelta()
                else:
                    cool_off_time = lock_out_expires_at - now
            else:
                # User was just locked out.  Calculate and store the
                # lock_out_expires_at in the session.
                cool_off_duration = axes_helpers.get_cool_off()
                lock_out_expires_at = str(timezone.now() + cool_off_duration)
                request.session['lock_out_expires_at'] = lock_out_expires_at
                cool_off_time = cool_off_duration
        else:
            # request.axes_locked_out is not True.  Make sure there is no
            # lingering lock_out_expires_at property in the session.
            try:
                request.session.pop('lock_out_expires_at')
            except:
                pass

        # Make cool_off_time readable
        if cool_off_time is not None :
            cool_off_time = readable_wait_time(cool_off_time)

        return {
            'user_locked_out': user_locked_out,
            'cool_off_time': cool_off_time,
        }


def readable_wait_time(duration: timedelta):
    hours, remainder = divmod(duration.seconds, 3600)
    minutes, seconds = divmod(remainder, 60)
    return f'{hours}:{minutes:02}'

class PasswordResetResetLockoutView(PasswordResetCompleteView):

    def dispatch(self, *args, **kwargs):
        axes_reset(username=self.request.user.username)
        return super().dispatch(*args, **kwargs)


class SignUpView(EventMixin, ThemedPageMixin, CreateView):
    template_name='roster/sign_up.html'
    model = User
    form_class = UserRegistrationForm

    def get_initial(self, *args, **kwargs):
        initial = super(SignUpView, self).get_initial(**kwargs)
        # If registration during SSO, use info from the SSO user
        if self.request.session.get('sso', False):
            initial['user'] = self.request.user
        return initial

    def dispatch(self, request, *args, **kwargs):
        self.role = kwargs['role']
        return super().dispatch(request, *args, **kwargs)

    def post(self, request, *args, **kwargs):
        self.current_clusive_user = request.clusive_user
        self.current_site = get_current_site(request)
        return super().post(request, *args, **kwargs)

    def get_context_data(self, **kwargs):
        context = super().get_context_data(**kwargs)
        context['role'] = self.role
        context['isSSO'] = self.request.session.get('sso', False)
        return context

    def form_valid(self, form):
        # Don't call super since that would save the target model, which we might not want.
        target : User
        target = form.instance
        if not self.role in ['TE', 'PA', 'ST']:
            raise PermissionError('Invalid role')
        user: User
        if self.current_clusive_user:
            # There is a logged-in user, either a Guest or an SSO user.
            # Update the ClusiveUser and User objects based on the form target.
            clusive_user: ClusiveUser
            clusive_user = self.current_clusive_user
            isSSO = self.request.session.get('sso', False)
            update_clusive_user(clusive_user,
                                self.role,
                                ResearchPermissions.SELF_CREATED,
                                isSSO,
                                form.cleaned_data['education_levels'])
            user = clusive_user.user
            user.first_name = target.first_name
            # If the user is already logged in via SSO, these fields are already
            # set by the SSO process.  If not an SSO user, get the values from
            # the form.
            if not isSSO:
                user.username = target.username
                user.set_password(form.cleaned_data["password1"])
                user.email = target.email
            user.save()

            # Either log in the SSO user and redirect to the dashboard, or, for
            # Guests signing up, send the confirmation email to the new user and
            # log them in.
            if isSSO:
                login(self.request, user, 'allauth.account.auth_backends.AuthenticationBackend')
                logger.debug('sending signal for new google user who has completed registration')
                user_registered.send(self.__class__, clusive_user=clusive_user)
                return HttpResponseRedirect(reverse('dashboard'))
            else:
                send_validation_email(self.current_site, clusive_user)
                login(self.request, user, 'django.contrib.auth.backends.ModelBackend')
        else:
            # This is a new user.  Save the form target User object, and create a ClusiveUser.
            user = target
            user.set_password(form.cleaned_data["password1"])
            user.save()
            clusive_user = ClusiveUser.objects.create(user=user,
                                                      role=self.role,
                                                      permission=ResearchPermissions.SELF_CREATED,
                                                      anon_id=ClusiveUser.next_anon_id(),
                                                      education_levels = form.cleaned_data['education_levels'],
                                                      )
            send_validation_email(self.current_site, clusive_user)
        return HttpResponseRedirect(reverse('validate_sent', kwargs={'user_id' : user.id}))

    def configure_event(self, event: Event):
        event.page = 'Register'


class ValidateSentView(ThemedPageMixin, TemplateView):
    template_name = 'roster/validate_sent.html'

    def get_context_data(self, **kwargs):
        context = super().get_context_data(**kwargs)
        user = User.objects.get(pk=kwargs.get('user_id'))
        context['user_id'] = user.id
        context['email'] = user.email
        context['status'] = 'sent'
        return context


class ValidateResendView(ThemedPageMixin, TemplateView):
    template_name = 'roster/validate_sent.html'

    def get(self, request, *args, **kwargs):
        self.user = User.objects.get(pk=kwargs.get('user_id'))
        clusive_user = ClusiveUser.objects.get(user=self.user)
        if clusive_user.unconfirmed_email:
            send_validation_email(get_current_site(request), clusive_user)
            self.status = 'resent'
        else:
            logger.warning('Skipping email sending; already activated user %s', clusive_user)
            self.status = 'unneeded'
        return super().get(request, *args, **kwargs)

    def get_context_data(self, **kwargs):
        context = super().get_context_data(**kwargs)
        context['user_id'] = self.user.id
        context['email'] = self.user.email
        context['status'] = self.status
        return context


class ValidateEmailView(View):
    template = 'roster/validate.html'

    def get(self, request, *args, **kwargs):
        uid = kwargs.get('user_id')
        token = kwargs.get('token')
        user_model = get_user_model()
        try:
            user = user_model.objects.get(pk=uid)
            clusive_user = ClusiveUser.objects.get(user=user)
            if clusive_user.unconfirmed_email:
                check_token = default_token_generator.check_token(user, token)
                if check_token:
                    logger.info('Activating user %s', user)
                    clusive_user.unconfirmed_email = False
                    clusive_user.save()
                    result = 'activated'
                    logger.debug('sending signal for new user who has completed email validation')
                    user_registered.send(self.__class__, clusive_user=clusive_user)
                else:
                    logger.warning('Email validation check failed. User=%s; token=%s; result=%s',
                                user, token, check_token)
                    result = 'error'
            else:
                logger.warning('Skipping activation of already activated user %s', user)
                result = 'unneeded'
        except:
            result = 'error'
        context = {
            'status': result,
            'user_id': uid
        }
        return render(request, self.template, context)


class SignUpRoleView(EventMixin, ThemedPageMixin, FormView):
    form_class = AccountRoleForm
    template_name = 'roster/sign_up_role.html'

    def form_valid(self, form):
        clusive_user = self.request.clusive_user
        role = form.cleaned_data['role']
        if role == Roles.STUDENT:
            self.success_url = reverse('sign_up_age_check')
        else:
            # Logging in via SSO for the first time entails that there is a
            # clusive_user and its role is UNKNOWN
            isSSO = True if (clusive_user and clusive_user.role == Roles.UNKNOWN) else False
            if isSSO:
                update_clusive_user(clusive_user,
                                    role,
                                    ResearchPermissions.SELF_CREATED,
                                    isSSO)
            self.success_url = reverse('sign_up', kwargs={'role': role, 'isSSO': isSSO})
        return super().form_valid(form)

    def configure_event(self, event: Event):
        event.page = 'RegisterRole'


class SignUpAgeCheckView(EventMixin, ThemedPageMixin, FormView):
    form_class = AgeCheckForm
    template_name = 'roster/sign_up_age_check.html'

    def form_valid(self, form):
        clusive_user = self.request.clusive_user
        logger.debug("of age: %s", repr(form.cleaned_data['of_age']))
        if form.cleaned_data['of_age'] == 'True':
            # Logging in via SSO for the first time entails that there is a
            # clusive_user and its role is UNKNOWN
            isSSO = True if (clusive_user and clusive_user.role == Roles.UNKNOWN) else False
            if clusive_user and clusive_user.role == Roles.UNKNOWN:
                update_clusive_user(self.request.clusive_user,
                                    Roles.STUDENT,
                                    ResearchPermissions.SELF_CREATED,
                                    isSSO)
            self.success_url = reverse('sign_up', kwargs={'role': Roles.STUDENT, 'isSSO': isSSO})
        else:
            self.success_url = reverse('sign_up_ask_parent')
        return super().form_valid(form)

    def configure_event(self, event: Event):
        event.page = 'RegisterAge'


class SignUpAskParentView(EventMixin, ThemedPageMixin, TemplateView):
    template_name = 'roster/sign_up_ask_parent.html'

    def get(self, request, *args, **kwargs):
        # Create and log the event as usual, but then delete any SSO underage
        # student records.
        result = super().get(request, *args, **kwargs)
        logout_sso(request, 'student')
        return result

    def configure_event(self, event: Event):
        event.page = 'RegisterAskParent'

class PreferenceView(View):

    def get(self, request):
        user = ClusiveUser.from_request(request)
        return JsonResponse(user.get_preferences_dict())

    def post(self, request):
        try:
            request_prefs = json.loads(request.body)
        except json.JSONDecodeError:
            return JsonResponse({'success': 0, 'message': 'Invalid JSON in request'})

        user = ClusiveUser.from_request(request)
        set_user_preferences(user, request_prefs, None, None, request)

        return JsonResponse({'success': 1})


# TODO: should we specially log an event that adopts a full new preference set?
class PreferenceSetView(View):

    def post(self, request):
        user = ClusiveUser.from_request(request)
        try:
            request_json = json.loads(request.body)
        except json.JSONDecodeError:
            return JsonResponse({'success': 0, 'message': 'Invalid JSON in request'})

        desired_prefs_name = request_json["adopt"]
        event_id = request_json["eventId"]
        timestamp = timezone.now()

        try:
            desired_prefs = PreferenceSet.get_json(desired_prefs_name)
        except PreferenceSet.DoesNotExist:
            return JsonResponse(status=404, data={'message': 'Preference set named %s does not exist' % desired_prefs_name})

        set_user_preferences(user, desired_prefs, event_id, timestamp, request)

        # Return the preferences set
        return JsonResponse(desired_prefs)


# Set user preferences from a dictionary
def set_user_preferences(user, new_prefs, event_id, timestamp, request, reader_info=None):
    """Sets User's preferences to match the given dictionary of preference values."""
    old_prefs = user.get_preferences_dict()
    prefs_to_use = new_prefs
    for pref_key in prefs_to_use:
        old_val = old_prefs.get(pref_key)
        if old_val != prefs_to_use[pref_key]:
            # Preference changes associated with a page event (user action)
            if(event_id):
                set_user_preference_and_log_event(user, pref_key, prefs_to_use[pref_key], event_id, timestamp, request, reader_info=reader_info)
            # Preference changes not associated with a page event - not logged
            else:
                user.set_preference(pref_key, prefs_to_use[pref_key])

            # logger.debug("Pref %s changed %s (%s) -> %s (%s)", pref_key,
            #              old_val, type(old_val),
            #              pref.typed_value, type(pref.typed_value))

def set_user_preference_and_log_event(user, pref_key, pref_value, event_id, timestamp, request, reader_info=None):
    pref = user.set_preference(pref_key, pref_value)
    preference_changed.send(sender=ClusiveUser.__class__, request=request, event_id=event_id, preference=pref, timestamp=timestamp, reader_info=reader_info)

@receiver(client_side_prefs_change, sender=Message)
def set_preferences_from_message(sender, content, timestamp, request, **kwargs):
    logger.debug("client_side_prefs_change message received")
    reader_info = content.get("readerInfo")
    user = request.clusive_user
    set_user_preferences(user, content["preferences"], content["eventId"], timestamp, request, reader_info=reader_info)


class ManageView(LoginRequiredMixin, EventMixin, ThemedPageMixin, SettingsPageMixin, PeriodChoiceMixin, TemplateView):
    template_name = 'roster/manage.html'

    def get(self, request, *args, **kwargs):
        user = request.clusive_user
        # See if there's a Tip that should be shown
        self.tip_shown = TipHistory.get_tip_to_show(user, page="Manage")
        self.tours = TipHistory.tour_list(user, page="Manage")
        if not user.can_manage_periods:
            self.handle_no_permission()
        return super().get(request, *args, **kwargs)

    def get_context_data(self, **kwargs):
        context = super().get_context_data(**kwargs)
        if self.current_period is not None:
            context['people'] = self.make_people_info_list(self.request.user)
            context['period_name_form'] = PeriodNameForm(instance=self.current_period)
        context['tip_name'] = None
        context['tip_shown'] = self.tip_shown.name if self.tip_shown else None
        context['tours'] = self.tours
        context['show_teacher_resource_link'] = self.request.clusive_user.can_manage_periods
        context['clusive_user'] = self.request.clusive_user
        return context

    def make_people_info_list(self, current_user):
        people = self.current_period.users.exclude(user=current_user).order_by(Lower('user__first_name'))
        return [{
            'info': {
                'first_name': p.user.first_name,
                'email': p.user.email,
                'role' : Roles.display_name(p.role),
                'id': p.user.id
            }
        } for p in people]

    def configure_event(self, event: Event):
        event.page = 'Manage'


class ManageCreateUserView(LoginRequiredMixin, EventMixin, ThemedPageMixin, SettingsPageMixin, CreateView):
    model = User
    form_class = SimpleUserCreateForm
    template_name = 'roster/manage_create_user.html'
    period = None

    def dispatch(self, request, *args, **kwargs):
        self.period = get_object_or_404(Period, id=kwargs['period_id'])
        # Sanity check requested period
        cu = request.clusive_user
        if not cu.can_manage_periods or not self.period.users.filter(id=cu.id).exists():
            self.handle_no_permission()
        self.creating_user_role = cu.role
        return super().dispatch(request, *args, **kwargs)

    def get_success_url(self):
        return reverse('manage', kwargs={'period_id': self.period.id})

    def get_context_data(self, **kwargs):
        data = super().get_context_data(**kwargs)
        data['period_id'] = self.period.id
        return data

    def form_valid(self, form):
        # Create User
        form.save()
        target : User
        target = form.instance
        # Set password
        new_pw = form.cleaned_data['password']
        if new_pw:
            target.set_password(new_pw)
            target.save()
        # Create ClusiveUser
        if self.creating_user_role == Roles.TEACHER:
            perm = ResearchPermissions.TEACHER_CREATED
        elif self.creating_user_role == Roles.PARENT:
            perm = ResearchPermissions.PARENT_CREATED
        else:
            self.handle_no_permission()
        cu = ClusiveUser.objects.create(user=target,
                                        role=Roles.STUDENT,
                                        anon_id=ClusiveUser.next_anon_id(),
                                        permission=perm)

        # Add user to the Period
        self.period.users.add(cu)
        return super().form_valid(form)

    def configure_event(self, event: Event):
        event.page = 'ManageCreateStudent'

class ManageEditUserView(LoginRequiredMixin, EventMixin, ThemedPageMixin, SettingsPageMixin, UpdateView):
    model = User
    form_class = UserEditForm
    template_name = 'roster/manage_edit_user.html'
    period = None

    def dispatch(self, request, *args, **kwargs):
        self.period = get_object_or_404(Period, id=kwargs['period_id'])
        # Sanity check requested period
        cu = request.clusive_user
        if not cu.can_manage_periods or not self.period.users.filter(id=cu.id).exists():
            self.handle_no_permission()
        # Sanity check requested User. Associated ClusiveUser should be a member of that Period.
        target = get_object_or_404(User, id=kwargs['pk'])
        if not self.period.users.filter(user__id=target.id).exists():
            self.handle_no_permission()
        return super().dispatch(request, *args, **kwargs)

    def get_success_url(self):
        return reverse('manage', kwargs={'period_id': self.period.id})

    def get_context_data(self, **kwargs):
        data = super().get_context_data(**kwargs)
        data['period_id'] = self.period.id
        return data

    def form_valid(self, form):
        form.save()
        target : User
        target = form.instance
        new_pw = form.cleaned_data.get('password')
        if new_pw:
            target.set_password(new_pw)
            target.save()
        return super().form_valid(form)

    def configure_event(self, event: Event):
        event.page = 'ManageEditStudent'


class ManageEditPeriodView(LoginRequiredMixin, EventMixin, ThemedPageMixin, SettingsPageMixin, UpdateView):
    model = Period
    form_class = PeriodNameForm
    template_name = 'roster/manage_edit_period.html'

    def dispatch(self, request, *args, **kwargs):
        cu = request.clusive_user
        if not cu.can_manage_periods or not self.get_object().users.filter(id=cu.id).exists():
            self.handle_no_permission()
        return super().dispatch(request, *args, **kwargs)

    def get_success_url(self):
        return reverse('manage', kwargs={'period_id': self.object.id})

    def configure_event(self, event: Event):
        event.page = 'ManageEditPeriod'


class ManageCreatePeriodView(LoginRequiredMixin, EventMixin, ThemedPageMixin, SettingsPageMixin, CreateView):
    """
    Displays a choice for the user between the various supported methods for creating a new Period.
    Options are manual (always available) and importing from Google Classroom (if user has a connected Google acct).
    Redirects to manage page for manual creation, or to GetGoogleCourses.
    """
    model = Period
    form_class = PeriodCreateForm
    template_name = 'roster/manage_create_period.html'

    def get_form(self, form_class=None):
        instance=Period(site=self.clusive_user.get_site())
        kwargs = self.get_form_kwargs()
        kwargs['instance'] = instance
        kwargs['allow_google'] = (self.clusive_user.data_source == RosterDataSource.GOOGLE)
        logger.debug('kwargs %s', kwargs)
        return PeriodCreateForm(**kwargs)

    def dispatch(self, request, *args, **kwargs):
        cu = request.clusive_user
        if not cu.can_manage_periods:
            self.handle_no_permission()
        self.clusive_user = cu
        return super().dispatch(request, *args, **kwargs)

    def get_success_url(self):
        return reverse('manage', kwargs={'period_id': self.object.id})

    def form_valid(self, form):
        if form.cleaned_data.get('create_or_import') == 'google':
            # Do not save the period, just redirect.
            return HttpResponseRedirect(reverse('get_google_courses'))
        else:
            # Save Period and add current user
            result = super().form_valid(form)
            self.object.users.add(self.clusive_user)
            return result

    def configure_event(self, event: Event):
        event.page = 'ManageCreatePeriod'

def finish_login(request):
    """
    Called as the redirect after Google Oauth SSO login.
    Checks if we need to ask user for their role and privacy policy agreement, or if that's already done.
    """
    if request.user.is_staff:
        return HttpResponseRedirect('/admin')
    clusive_user = ClusiveUser.from_request(request)
    google_user = SocialAccount.objects.filter(user=request.user, provider='google')
    if google_user:
        # If you're logging in via Google, then you are marked as a Google user from now on.
        if clusive_user.data_source != RosterDataSource.GOOGLE:
            logger.debug("  Changing user to Google user")
            clusive_user.data_source = RosterDataSource.GOOGLE
            clusive_user.external_id = google_user[0].uid
            clusive_user.save()
    else:
        # Not a Google user
        if clusive_user.data_source != RosterDataSource.CLUSIVE:
            logger.debug("  Changing user to non-google user")
            clusive_user.data_source = RosterDataSource.CLUSIVE
            clusive_user.save()

    # Check for valid Bookshare access token for this user.
    if is_bookshare_connected(request):
        request.session['bookshare_connected'] = True
    else:
        request.session['bookshare_connected'] = False

    # If you haven't logged in before, your role will be UNKNOWN and we need to ask you for it.
    if clusive_user.role == Roles.UNKNOWN:
        request.session['sso'] = True
        return HttpResponseRedirect(reverse('sign_up_role'))
    else:
        return HttpResponseRedirect(reverse('dashboard'))


def update_clusive_user(current_clusive_user, role, permissions, isSSO, edu_levels=None):
    clusive_user: ClusiveUser
    clusive_user = current_clusive_user
    logger.debug('Updating %s from %s to %s', clusive_user, clusive_user.role, role)
    clusive_user.role = role
    clusive_user.permission = permissions
    if isSSO:
        clusive_user.unconfirmed_email = False
    if edu_levels:
        clusive_user.education_levels = edu_levels
    clusive_user.save()


def send_validation_email(site, clusive_user : ClusiveUser):
    clusive_user.unconfirmed_email = True
    clusive_user.save()
    user = clusive_user.user
    token = default_token_generator.make_token(user)
    logger.info('Generated validation token for user: %s %s', user, token)
    context = {
        'site_name': site.name,
        'domain': site.domain,
        'protocol': 'https', # Note, this will send incorrect URLs in local development without https.
        'email': user.email,
        'uid': user.pk,
        'user': user,
        'token': token,
    }
    subject = loader.render_to_string('roster/validate_subject.txt', context)
    # Email subject *must not* contain newlines
    subject = ''.join(subject.splitlines())
    body = loader.render_to_string('roster/validate_email.txt', context)
    from_email = None  # Uses default specified in settings
    email_message = EmailMultiAlternatives(subject, body, from_email, [user.email])
    # TODO add if we create HTML email
    # if html_email_template_name is not None:
    #     html_email = loader.render_to_string(html_email_template_name, context)
    #     email_message.attach_alternative(html_email, 'text/html')
    email_message.send()

def cancel_registration(request):
    logger.debug("Cancelling registration")
    logout_sso(request)
    return HttpResponseRedirect('/')

def logout_sso(request, student=''):
    """This is used in the cases where (1) an SSO user has cancelled the
    registration process or (2) a student signed up using SSO, but is not of
    age.  Remove associated User, ClusiveUser, SocialAccount, and AccessToken
    records, effectively logging out.  If not an SSO situation, this does
    nothing."""
    clusive_user = request.clusive_user
    if (clusive_user and clusive_user.role == Roles.UNKNOWN) or request.session.get('sso', False):
        logger.debug("SSO logout, and removing records for %s %s", student, clusive_user)
        django_user = request.user
        logout(request)
        django_user.delete()
    else:
        logger.debug("Unregistered user, nothing to delete")


class SyncMailingListView(View):
    """
    Called by script to periodically send new member info to the mailing list software.
    """

    def get(self, request):
        logger.debug('Sync mailing list request received')
        messages = MailingListMember.synchronize_user_emails()
        return JsonResponse({
            'success': 1,
            'messages': messages,
        })


class GoogleCoursesView(LoginRequiredMixin, EventMixin, ThemedPageMixin, TemplateView, FormView):
    """
    Displays the list of Google Classroom courses and allows user to choose one to import.
    Expects to receive a 'google_courses' parameter in the session, which is a list of dicts
    each of which has at least 'name', 'id', and 'imported' (aka already exists in Clusive).
    See GetGoogleCourses, which sets this.
    After choice is made, redirects to GetGoogleRoster.
    """
    form_class = GoogleCoursesForm
    courses = []
    template_name = 'roster/manage_show_google_courses.html'

    def get_form(self, form_class=None):
        kwargs = self.get_form_kwargs()
        return GoogleCoursesForm(**kwargs, courses = self.request.session.get('google_courses', []))

    def dispatch(self, request, *args, **kwargs):
        cu = request.clusive_user
        if not cu.can_manage_periods:
            self.handle_no_permission()
        self.clusive_user = cu
        return super().dispatch(request, *args, **kwargs)

    def get_success_url(self):
        selected_course_id = self.request.POST.get('course_select')
        return reverse('get_google_roster', kwargs={'course_id': selected_course_id})

    def configure_event(self, event: Event):
        event.page = 'ManageImportPeriodChoice'

class GoogleRoleMap:
    ROLE_MAP = { 'students': Roles.STUDENT, 'teachers': Roles.TEACHER }

    @classmethod
    def clusive_display_name(cls, google_role):
        return Roles.display_name(GoogleRoleMap.ROLE_MAP[google_role])

class GoogleRosterView(LoginRequiredMixin, ThemedPageMixin, EventMixin, TemplateView):
    """
    Display the roster of a google class, allow user to confirm whether it should be imported.
    Expects google_courses and google_roster parameters in the session: see GetGoogleRoster method.
    The roster is saved in the session for use if the user confirms creation.
    """
    template_name = 'roster/manage_show_google_roster.html'

    def make_roster_tuples(self, google_roster):
        tuples = []
        for group in google_roster:
            for person in google_roster[group]:
                email = person['profile']['emailAddress']
                google_id = person['profile']['id']
                users = User.objects.filter(email=email)
                if users.exists():
                    user_with_that_email = users.first()
                    # Exclude the current user from the roster.
                    if self.request.user == user_with_that_email:
                        continue
                    clusive_user = ClusiveUser.objects.get(user=user_with_that_email)
                    a_person = {
                        'name': user_with_that_email.first_name,
                        'email': email,
                        'role': clusive_user.role,
                        'role_display': Roles.display_name(clusive_user.role),
                        'exists': True,
                        'external_id': google_id
                    }
                else:
                    a_person = {
                        'name': person['profile']['name']['givenName'],
                        'email': email,
                        'role': GoogleRoleMap.ROLE_MAP[group],
                        'role_display': GoogleRoleMap.clusive_display_name(group),
                        'exists': False,
                        'external_id': google_id
                    }
                tuples.append(a_person)
        return tuples

    def dispatch(self, request, *args, **kwargs):
        cu = request.clusive_user
        if not cu.can_manage_periods:
            self.handle_no_permission()
        self.clusive_user = cu

        # API returns all courses, we need to search for the one we're importing.
        google_courses = self.request.session.get('google_courses', [])
        self.course = None
        for course in google_courses:
            if course['id'] == kwargs['course_id']:
                self.course = course
                break
        if not self.course:
            raise PermissionDenied('Course not found')

        # Period name for Clusive is a composite of Google's "name" and (optional) "section"
        self.period_name = self.course['name']
        if 'section' in self.course:
            self.period_name += ' ' + self.course['section']

        # Extract interesting data from the Google roster.
        google_roster = self.request.session.get('google_roster', {})
        self.people = self.make_roster_tuples(google_roster)
        # Data stored in session until user confirms addition (or cancels).
        # Consider also keeping:  course descriptionHeading, updateTime, courseState
        course_data = {
            'id': self.course['id'],
            'name': self.period_name,
            'people': self.people,
        }
        request.session['google_period_import'] = course_data
        logger.debug('Session data stored: %s', course_data)
        return super().dispatch(request, *args, **kwargs)

    def get_context_data(self, **kwargs):
        context = super().get_context_data(**kwargs)
        context.update({
            'course_id': self.course['id'],
            'period_name': self.period_name,
            'people': self.people,
        })
        return context

    def configure_event(self, event: Event):
        event.page = 'ManageImportPeriodConfirm'

class GooglePeriodImport(LoginRequiredMixin, RedirectView):
    """
    Import new Period data that was just confirmed, then redirect to manage page.
    """

    def get(self, request, *args, **kwargs):
        course_id = kwargs['course_id']
        session_data = request.session.get('google_period_import', None)
        if not session_data or session_data['id'] != course_id:
            raise PermissionDenied('Import data is out of date')
        creator = request.clusive_user

        # Find or create user accounts
        user_list = [creator]
        creating_permission = ResearchPermissions.TEACHER_CREATED if creator.role == Roles.TEACHER \
            else ResearchPermissions.PARENT_CREATED
        for person in session_data['people']:
            if person['exists']:
                clusive_user = ClusiveUser.objects.get(user__email=person['email'])
                clusive_user.external_id = person['external_id']
                clusive_user.save()
                user_list.append(clusive_user)
            else:
                properties = {
                    'username': person['email'],
                    'email': person['email'],
                    'first_name': person['name'],
                    'role': person['role'],
                    'permission': creating_permission,
                    'anon_id': ClusiveUser.next_anon_id(),
                    'data_source': RosterDataSource.GOOGLE,
                    'external_id': person['external_id'],
                }
                user_list.append(ClusiveUser.create_from_properties(properties))

        # Create Period
        period = Period.objects.create(name=session_data['name'],
                                       site=creator.get_site(),
                                       data_source=RosterDataSource.GOOGLE,
                                       external_id=session_data['id'])
        period.users.set(user_list)
        period.save()
        self.period = period

        return super().get(request, *args, **kwargs)

    def get_redirect_url(self, *args, **kwargs):
        # Redirect to newly created period
        return reverse('manage', kwargs={'period_id': self.period.id})

class GetGoogleCourses(LoginRequiredMixin, View):
    """
    Calls the Google Classroom API to get a list of courses for this user, then redirects to GoogleCoursesView.
    Requests additional Google permissions if necessary.
    """
    provider = 'google'
    classroom_scopes = 'https://www.googleapis.com/auth/classroom.courses.readonly https://www.googleapis.com/auth/classroom.rosters.readonly https://www.googleapis.com/auth/classroom.profile.emails'
    auth_parameters = urlencode({
        'provider': provider,
        'scopes': classroom_scopes,
        'authorization': 'http://accounts.google.com/o/oauth2/v2/auth?'
    })

    def get(self, request, *args, **kwargs):
        logger.debug("GetGoogleCourses")
        teacher_id = self.google_teacher_id(request.user)
        if teacher_id:
            db_access = OAuth2Database()
            user_credentials = self.make_credentials(request.user, self.classroom_scopes, db_access)
            service = build('classroom', 'v1', credentials=user_credentials)
            try:
                results = service.courses().list(teacherId=teacher_id, pageSize=30).execute()
            except HttpError as e:
                if e.status_code == 403:
                    request.session['add_scopes_return_uri'] = 'get_google_courses'
                    request.session['add_scopes_course_id'] = None
                    return HttpResponseRedirect(reverse('add_scope_access') + '?' + self.auth_parameters)
                else:
                    raise
            courses = results.get('courses', [])
        else:
            courses = []
        logger.debug('There are (%s) Google courses', len(courses))
        for course in courses:
            course['imported'] = Period.objects.filter(data_source=RosterDataSource.GOOGLE, external_id=course['id']).exists()
            logger.debug('- %s, id = %s. Imported=%s', course['name'], course['id'], course['imported'])
        request.session['google_courses'] = courses
        return HttpResponseRedirect(reverse('manage_google_courses'))

    def make_credentials(self, user, scopes, db_access):
        client_info = db_access.retrieve_client_info(self.provider)
        access_token = db_access.retrieve_access_token(user, self.provider)
        return Credentials(access_token.token,
                            refresh_token=access_token.token_secret,
                            client_id=client_info.client_id,
                            client_secret=client_info.secret,
                            token_uri='https://accounts.google.com/o/oauth2/token')

    def google_teacher_id(self, user):
        # Rationale: Google teacher identifer can be the special key 'me', the
        # user's Google account email address, or their Google identifier.  Only
        # the latter is guaranteed to match a Google course's teacher
        # identifier.
        # https://developers.google.com/classroom/reference/rest/v1/courses/list
        try:
            google_user = SocialAccount.objects.get(user=user, provider='google')
            return google_user.uid
        except SocialAccount.DoesNotExist:
            logger.debug('User %s is not an SSO user', user.username)
            return None

class GetGoogleRoster(GetGoogleCourses):
    """
    Calls Google Classroom API to get the roster of a given course, then redirects to GoogleRosterView.
    """

    def get(self, request, *args, **kwargs):
        # There should always be a `course_id` which identifies a Google course,
        # but the context may or may not include a Clusive `period_id`
        course_id = kwargs.get('course_id')
        period_id = kwargs.get('period_id')
        db_access = OAuth2Database()
        user_credentials = self.make_credentials(request.user, self.classroom_scopes, db_access)
        service = build('classroom', 'v1', credentials=user_credentials)

        # TODO:  could get a permission error, not because of lack of scope, but
        # because the access_token has expired, and need a new one.  Should use
        # the `refresh` workflow instead of the `code` workflow -- the latter
        # will always work, however.  Question is, can you tell from the
        # authorization error (HttpError) if it's lack of scope or expired
        # token?
        # Note: documentation for `pageSize` query parameter (defaults to 30):
        # https://developers.google.com/classroom/reference/rest/v1/courses.students/list
        # https://developers.google.com/classroom/reference/rest/v1/courses.teachers/list
        try:
            studentResponse = service.courses().students().list(courseId=course_id, pageSize=100).execute()
            teacherResponse = service.courses().teachers().list(courseId=course_id).execute()
        except HttpError as e:
            if e.status_code == 403:
                request.session['add_scopes_return_uri'] = 'get_google_roster'
                request.session['add_scopes_course_id'] = course_id
                request.session['add_scopes_period_id'] = period_id
                return HttpResponseRedirect(reverse('add_scope_access') + '?' + self.auth_parameters)
            else:
                raise
        students = studentResponse.get('students', [])
        teachers = teacherResponse.get('teachers', [])
        self.log_results(students, 'students')
        self.log_results(teachers, 'teachers')

        request.session['google_roster'] = { 'students': students, 'teachers': teachers }
        if period_id is not None:
            return HttpResponseRedirect(reverse('google_roster_sync', kwargs=kwargs))
        else:
            return HttpResponseRedirect(reverse('manage_google_roster', kwargs={'course_id': course_id}))

    def log_results(self, group, role):
        logger.debug('Get Google roster: there are (%s) %s', len(group), role)
        for person in group:
            logger.debug('- %s, %s', person['profile']['name']['givenName'], person['profile']['emailAddress'])

class GoogleRosterSyncView(LoginRequiredMixin, ThemedPageMixin, TemplateView):
    """
    Calls GetGoogleRoster to get the current google classroom roster associated
    with the Period and displays what needs updating.
    """
    period = None
    google_roster = {}
    period_roster = None
    roster_updates = []
    any_changes = False
    template_name = 'roster/manage_review_google_sync_roster.html'

    def dispatch(self, request, *args, **kwargs):
        cu = request.clusive_user
        self.period = get_object_or_404(Period, pk=kwargs.get('period_id'))

        if not cu.can_manage_periods:
            self.handle_no_permission()

        # Extract a list of people from the Google roster and the Period's
        # roster to make the list of updates.
        self.google_roster = self.request.session.get('google_roster', {})
        self.period_roster = self.period.users.exclude(user=request.user).order_by('user__first_name')
        self.roster_updates = self.make_roster_updates(cu)
        request.session['google_roster_updates'] = {
            'period_id': self.period.id,
            'roster_updates': self.roster_updates
        }
        logger.debug('Session data (roster updates) stored: %s', self.roster_updates)
        return super().dispatch(request, *args, **kwargs)

    def get_context_data(self, **kwargs):
        context = super().get_context_data(**kwargs)
        context['current_period'] = self.period
        if self.period is not None:
            context['roster_updates'] = self.roster_updates
            context['any_changes'] = self.any_changes
            context['course_id'] = kwargs['course_id']
            context['current_period'] = self.period
        return context

    def make_roster_updates(self, teacher):
        updates = []
        # 1. Loop to find clusive_users in the Period that are either (1) in the
        # google_roster whose email may have changed or (2) no longer in the
        # google_roster
        for clusive_user in self.period_roster:
            google_user = None
            google_id = clusive_user.external_id
            clusive_email = clusive_user.user.email
            for group in self.google_roster:
                if google_id:
                    google_user = next((person for person in self.google_roster[group] if person['profile']['id'] == google_id), None)
                else:
                    # In case an external_id was not stored in the clusive_user
                    # when it was created, then use its email.  Also, take the
                    # time to record the external_id now.
                    google_user = next((person for person in self.google_roster[group] if person['profile']['emailAddress'] == clusive_email), None)
                    if google_user:
                        google_id = google_user['profile']['id']
                        clusive_user.external_id = google_id
                        clusive_user.save()

                if google_user:     # google_user is a clusive_user
                    break

            if google_user is not None:
                # Found clusive_user in the Period that is also in the
                # google_roster.
                an_update = {}
                an_update['exists'] = True
                an_update['in_period'] = True
                an_update['name'] = clusive_user.user.first_name
                an_update['role'] = clusive_user.role
                an_update['role_display'] = Roles.display_name(clusive_user.role)
                self.check_email(clusive_user, google_user, an_update)
                an_update['google_id'] = google_id
                updates.append(an_update)

            else:
                # clusive_user in Period but not in google_roster implies the
                # google person left the google classroom.  The update is that
                # the corrsponding clusive_user is to be removed from the
                # Period.
                an_update = {}
                an_update['exists'] = True
                an_update['in_period'] = True
                an_update['remove'] = True
                an_update['name'] = clusive_user.user.first_name
                an_update['email'] = clusive_user.user.email
                an_update['role'] = clusive_user.role
                an_update['role_display'] = Roles.display_name(clusive_user.role)
                an_update['google_id'] = clusive_user.external_id
                self.any_changes = True
                updates.append(an_update)

        # 2. Loop through the google_roster to find people in the google class
        # who need to be added to the Period
        for group in self.google_roster:
            for google_user in self.google_roster[group]:
                google_id = google_user['profile']['id']
                google_email = google_user['profile']['emailAddress']
                clusive_user = None
                if ClusiveUser.objects.filter(external_id=google_id).exists():
                    clusive_user = ClusiveUser.objects.get(external_id=google_id)
                elif User.objects.filter(email=google_email).exists():
                    # In case an external_id was not stored in the clusive_user
                    # when it was created, then use its email.  Also, record
                    # the external_id for future use.
                    user_via_email = User.objects.get(email=google_email)
                    clusive_user = ClusiveUser.objects.get(user=user_via_email)
                    clusive_user.external_id = google_id
                    clusive_user.save()

                if clusive_user:
                    if clusive_user == teacher:
                        continue
                    try:
                        self.period_roster.get(id=clusive_user.id)
                        # Google person has a Clusive account and is in the
                        # period.  Already dealt with in Loop #1
                        continue
                    except:
                        # Google person in google class has a Clusive account,
                        # but is not in Period, add them.
                        an_update = {}
                        an_update['exists'] = True
                        an_update['in_period'] = False
                        an_update['name'] = clusive_user.user.first_name
                        an_update['role'] = clusive_user.role
                        an_update['role_display'] = Roles.display_name(clusive_user.role)
                        self.check_email(clusive_user, google_user, an_update)
                        an_update['google_id'] = google_id
                        self.any_changes = True
                        updates.append(an_update)
                else:
                    # Google person in google class but does not even have a
                    # Clusive account.
                    an_update = {}
                    an_update['exists'] = False
                    an_update['in_period'] = False
                    an_update['name'] = google_user['profile']['name']['givenName']
                    an_update['email'] = google_user['profile']['emailAddress']
                    an_update['role'] = GoogleRoleMap.ROLE_MAP[group]
                    an_update['role_display'] = GoogleRoleMap.clusive_display_name(group)
                    an_update['google_id'] = google_id
                    self.any_changes = True
                    updates.append(an_update)
            # end google_user loop
        # end google group loop
        return updates

    def check_email(self, clusive_user, google_user, an_update):
        if clusive_user.user.email != google_user['profile']['emailAddress']:
            an_update['new_email'] = True
            an_update['email'] = google_user['profile']['emailAddress']
            self.any_changes = True
        else:
            an_update['new_email'] = False
            an_update['email'] = clusive_user.user.email

class GooglePeriodRosterUpdate(LoginRequiredMixin, RedirectView):
    """
    Import updates to the Period roster that was just confirmed, then redirect
    to manage page.
    """
    period = None

    def get(self, request, *args, **kwargs):
        period_id = kwargs['period_id']
        period = get_object_or_404(Period, pk=period_id)

        session_data = request.session.get('google_roster_updates', None)
        if not session_data or session_data['period_id'] != period_id:
            raise PermissionDenied('Roster updates are out of date')
        creator = request.clusive_user
        period_roster = period.users.exclude(user=request.user).order_by('user__first_name')
        logger.debug('period_roster: %s', period_roster)

        # Find or create user accounts, "remove" users from Period
        creating_permission = ResearchPermissions.TEACHER_CREATED if creator.role == Roles.TEACHER \
            else ResearchPermissions.PARENT_CREATED
        for person in session_data['roster_updates']:
            if not person.get('exists', False):
                properties = {
                    'username': person['email'],
                    'email': person['email'],
                    'first_name': person['name'],
                    'role': person['role'],
                    'permission': creating_permission,
                    'anon_id': ClusiveUser.next_anon_id(),
                    'data_source': RosterDataSource.GOOGLE,
                    'external_id': person['google_id'],
                }
                clusive_user = ClusiveUser.create_from_properties(properties)
                period.users.add(clusive_user)
                clusive_user.save()

            elif person.get('in_period', False) == False:
                clusive_user = ClusiveUser.objects.get(external_id=person['google_id'])
                period.users.add(clusive_user)
                clusive_user.save()

            elif person.get('remove', False):
                user_to_remove = ClusiveUser.objects.get(external_id=person['google_id'])
                period.users.remove(user_to_remove)
                user_to_remove.save()

            elif person.get('new_email', False):
                # (Google) SSO users have an associated EmailAddress -- update
                # both their User.email and their EmailAddress, if any.  There
                # is no EmailAddress if `person` has yet to register with
                # Clusive.
                clusive_user = ClusiveUser.objects.get(external_id=person['google_id'])
                clusive_user.user.email = person['email']
                clusive_user.user.save()
                try:
                    email_address = EmailAddress.objects.get(user_id=clusive_user.user.id)
                    email_address.email = person['email']
                    email_address.save()
                except EmailAddress.DoesNotExist:
                    pass
            else:
                # Person already in period, with no changes -- nothing to add(),
                # remove(), nor update.
                logger.debug("User %s already in period %s", person['email'], period.name)

        period.save()
        self.period = period
        return super().get(request, *args, **kwargs)

    def get_redirect_url(self, *args, **kwargs):
        # Redirect to newly updated period
        return reverse('manage', kwargs={'period_id': self.period.id})

########################################
#
# Functions for adding scope(s) workflow

class OAuth2Database(object):

    def retrieve_client_info(self, provider):
        client_info = SocialApp.objects.filter(provider=provider).first()
        return client_info

    def retrieve_access_token(self, user, provider):
        access_token = SocialToken.objects.filter(
            account__user=user, account__provider=provider
        ).first()
        return access_token

    def update_access_token(self, access_token_json, user, provider):
        db_token = self.retrieve_access_token(user, provider)
        db_token.token = access_token_json.get('access_token')
        db_token.expires_at = timezone.now() + timedelta(seconds=int(access_token_json.get('expires_in')))

        # Update the refresh token only if a new one was provided.  OAuth2
        # providers don't always send a refresh token.
        if access_token_json.get('refresh_token') != None:
            db_token.token_secret = access_token_json['refresh_token']
        db_token.save()

def add_scope_access(request):
    """First step for the request-additional-scope-access workflow.  Sets a new
    `state` query parameter (the anti-forgery token) for the workflow, and
    stores it in the session as `oauth2_state`.  Redirects to provider's
    authorization end point."""
    provider = request.GET.get('provider')
    new_scopes = request.GET.get('scopes')
    authorization_uri = request.GET.get('authorization')
    oauth2_state = get_random_string(12)
    request.session['oauth2_state'] = oauth2_state

    client_info = OAuth2Database().retrieve_client_info(provider)
    parameters = urlencode({
        'client_id': client_info.client_id,
        'response_type': 'code',
        'scope': new_scopes,
        'include_granted_scopes': 'true',
        'state': oauth2_state,
        'redirect_uri': get_add_scope_redirect_uri(request),
    })
    logger.debug('Authorization request to provider for larger scope access')
    return HttpResponseRedirect(authorization_uri + parameters)

def add_scope_callback(request):
    """Handles callback from OAuth2 provider where access tokens are given for
    the requested scopes."""
    request_state = request.GET.get('state')
    session_state = request.session.get('oauth2_state')
    if request_state != session_state:
        raise OAuth2Error("Mismatched state in request: %s" % request_state)

    code = request.GET.get('code')
    dbAccess = OAuth2Database()
    # TODO: the provider is hard coded here -- how to parameterize?  Note that
    # this function is specific to google, so perhaps okay.
    client_info = dbAccess.retrieve_client_info('google')
    logger.debug('Token request to provider for larger scope access')
    resp = requests.request(
        'POST',
        'https://accounts.google.com/o/oauth2/token',
        data={
            'redirect_uri': get_add_scope_redirect_uri(request),
            'grant_type': 'authorization_code',
            'code': code,
            'client_id': client_info.client_id,
            'client_secret': client_info.secret,
            'state': request_state
        }
    )
    access_token = None
    if resp.status_code == 200 or resp.status_code == 201:
        access_token = resp.json()
    if not access_token or access_token.get('access_token') == None:
        raise OAuth2Error("Error retrieving access token: none given, status: %d" % resp.status_code)
    dbAccess.update_access_token(access_token, request.user, 'google')

    # TODO:  There has to be a better way.
    return_uri = request.session['add_scopes_return_uri']
    course_id = request.session.get('add_scopes_course_id')
    period_id = request.session.get('add_scopes_period_id')
    logger.debug('Larger scope access request complete, returning to %s, with course id %s', return_uri, course_id)
    if course_id:
        return HttpResponseRedirect(reverse(return_uri, kwargs={'course_id': course_id, 'period_id': period_id}))
    else:
        return HttpResponseRedirect(reverse(return_uri))


def get_add_scope_redirect_uri(request):
    # Determine if we are using HTTPS - outside any reverse proxy.
    # Would be better to do this by setting SECURE_PROXY_SSL_HEADER but I am not 100% sure that will not cause other
    # problems, so trying this first and will attempt to set that as a smaller update later.
    # See: https://ubuntu.com/blog/django-behind-a-proxy-fixing-absolute-urls
    scheme = request.scheme
    if scheme == 'http' and request.META.get('HTTP_X_FORWARDED_PROTO') == 'https':
        scheme = 'https'
    return scheme + '://' + get_current_site(request).domain + '/account/add_scope_callback/'

class MyAccountView(EventMixin, ThemedPageMixin, TemplateView):
    template_name = 'roster/my_account.html'

    def get(self, request, *args, **kwargs):
        clusive_user: ClusiveUser
        clusive_user = request.clusive_user
        google_account = None
        bookshare_account = None
        for account in SocialAccount.objects.filter(user=request.user):
            if account.provider == 'google':
                # Google account's `extra_data` contain the user's google email
                google_account = account.extra_data.get('email')
            if account.provider == 'bookshare':
                # For bookshare, uid is the email address registered with Bookshare.
                # Organization is either a name of an organizational account or
                # a single user account
                bookshare_account = {
                    'id': account.uid,
                    'organization_type': account.extra_data.get('organizational', ''),
                    'organization': self.organization_for_display(account),
                }
        self.extra_context = {
            'can_edit_display_name': False,
            'can_edit_email': False,
            'can_edit_password': clusive_user.can_set_password,
            'google_account': google_account,
            'bookshare_account': bookshare_account,
        }
        return super().get(request, *args, **kwargs)

    def organization_for_display(self, account):
        """
        Return an actual organization name, if any.  If the name
        defaulted to one of the generic ones, return None
        """
        org_name = get_organization_name(account)
        return f'({org_name})' if org_name not in GENERIC_BOOKSHARE_ACCOUNT_NAMES else None

    def configure_event(self, event: Event):
        event.page = 'MyAccount'

def remove_social_account(request, *args, **kwargs):
    clusive_user: ClusiveUser
    clusive_user = request.clusive_user

    # Currently, a Google SocialAccount is created for Google SSO, and not for
    # an associated account.  Google SSO users cannot delete the SocialAccount
    # since it is needed for logging into Clusive.  Use the
    # `clusive_user.data_source` to detect this condition (see finish_login()
    # above, where it is set for Google SSO users).
    social_app_name = kwargs.get('provider')
    if clusive_user.data_source == RosterDataSource.GOOGLE and social_app_name == 'google':
        logger.debug('Google SSO user %s cannot remove their google SocialAccount', request.user.username)
        return HttpResponseRedirect(reverse('my_account'))

    # Find the SocialAccount for the user/provider and delete it.
    # 03-Feb-2022:  there should only be one, but Q/A using the 'Sam' login
    # found multiple SocialTokens and SocialAccounts.  To take that into account
    # loop through all the user's SocialAccounts with the given provider.
    social_accounts = SocialAccount.objects.filter(user=request.user, provider=social_app_name)
    for social_account in social_accounts:
        # Deletion and signal based on allauth's DisconnectForm, see github
        # issue, "How to unlink an account from a social auth provider?":
        # https://github.com/pennersr/django-allauth/issues/814
        social_account.delete()
        request.session.pop('bookshare_connected', None)
        request.session.pop('bookshare_search_metadata', None)
        messages.info(request, "Removed Bookshare account.")
        signals.social_account_removed.send(
            sender=SocialAccount, request=request, socialaccount=social_account
        )
    if social_accounts.count() == 0:
        logger.debug('User %s does not have a %s account', request.user.username, social_app_name)

    return HttpResponseRedirect(reverse('my_account'))

class StudentDetailsView(LoginRequiredMixin, ThemedPageMixin, SettingsPageMixin, TemplateView):
    template_name='roster/student-details.html'

    def __init__(self):
        super().__init__()

    def get(self, request, *args, **kwargs):
        self.clusive_user = request.clusive_user

        if 'days' in kwargs:
            self.days = kwargs.get('days')
            logger.debug('Setting student activity days = %d', self.days)
            self.clusive_user.student_activity_days = self.days
            self.clusive_user.save()
        else:
            self.days = self.clusive_user.student_activity_days

        if not self.clusive_user.can_manage_periods:
            self.handle_no_permission()

        period = self.clusive_user.current_period
        try:
            self.clusive_student = ClusiveUser.objects.get(
                user__username=kwargs['username'],
                periods__in=[period],
                role__in=[Roles.STUDENT, Roles.GUEST]
            )
        except ClusiveUser.DoesNotExist:
            messages.error(request, f"Student '{kwargs['username']}' not in this class ({period.name})")
            self.clusive_student = None

        self.roster = period.users.exclude(user=request.user, role=Roles.TEACHER).order_by('user__first_name')
        # Dictionaries for the individual panels to be displayed and the data
        # for those panels
        self.panels = dict()
        self.panel_data = dict()

        # Student reaction data
        self.affect_totals = dict()
        affect_totals = self.affect_data_for_time_frame(self.clusive_user.student_activity_days)
        self.panel_data['affect'] = {
            'totals': AffectiveUserTotal.scale_values(affect_totals),
            'empty': affect_totals is None,
        }
        return super().get(request, *args, **kwargs)

    def get_context_data(self, **kwargs):
        context = super().get_context_data(**kwargs)
        context['current_student'] = self.clusive_student
        context['current_student_username'] = kwargs['username']
        context['current_student_name'] = self.clusive_student.user.first_name if self.clusive_student else "No student"
        context['teacher'] = self.clusive_user
        context['roster'] = self.roster
<<<<<<< HEAD
        context['data'] = self.panel_data
        return context

    def affect_data_for_time_frame(self, time_frame):
        # If the time frame is "Overall", return the AffectiveUserTotal for the
        # user. Zero means "Overall".
        if time_frame == 0:
            return AffectiveUserTotal.objects.get(user=self.clusive_student)

        # Check if this has been calculated before.
        if time_frame == 7 and self.affect_totals.get('week') != None:
            return self.affect_totals['week']
        elif time_frame == 30 and self.affect_totals.get('month') != None:
            return self.affect_totals['month']

        date_time_frame = timezone.now() - timedelta(days=time_frame)
        affect_check_responses = AffectiveCheckResponse.objects.filter(
            user = self.clusive_student,
            updated__gte = date_time_frame
        )
        # Create a new AffectiveUserTotal for these affect check responses,
        # but do not save it to the database.  That would overwrite the actual
        # totals for the student, the one that has the totals for "all time"
        time_frame_totals = AffectiveUserTotal(user=self.clusive_student)
        for acr in affect_check_responses:
            time_frame_totals.update(None, acr.to_list())

        # Track the new AffectiveUserTotal
        if time_frame == 7:
            self.affect_totals['week'] = time_frame_totals
        elif time_frame == 30:
            self.affect_totals['month'] = time_frame_totals

        return time_frame_totals
=======
        context['data'] = { 'days': self.days }
        return context
>>>>>>> 3df8956d
<|MERGE_RESOLUTION|>--- conflicted
+++ resolved
@@ -1477,6 +1477,8 @@
 
     def get(self, request, *args, **kwargs):
         self.clusive_user = request.clusive_user
+        if not self.clusive_user.can_manage_periods:
+            self.handle_no_permission()
 
         if 'days' in kwargs:
             self.days = kwargs.get('days')
@@ -1485,9 +1487,6 @@
             self.clusive_user.save()
         else:
             self.days = self.clusive_user.student_activity_days
-
-        if not self.clusive_user.can_manage_periods:
-            self.handle_no_permission()
 
         period = self.clusive_user.current_period
         try:
@@ -1505,10 +1504,11 @@
         # for those panels
         self.panels = dict()
         self.panel_data = dict()
+        self.panel_data['days'] = self.days
 
         # Student reaction data
         self.affect_totals = dict()
-        affect_totals = self.affect_data_for_time_frame(self.clusive_user.student_activity_days)
+        affect_totals = self.affect_data_for_time_frame(self.days)
         self.panel_data['affect'] = {
             'totals': AffectiveUserTotal.scale_values(affect_totals),
             'empty': affect_totals is None,
@@ -1522,42 +1522,29 @@
         context['current_student_name'] = self.clusive_student.user.first_name if self.clusive_student else "No student"
         context['teacher'] = self.clusive_user
         context['roster'] = self.roster
-<<<<<<< HEAD
         context['data'] = self.panel_data
         return context
 
     def affect_data_for_time_frame(self, time_frame):
         # If the time frame is "Overall", return the AffectiveUserTotal for the
-        # user. Zero means "Overall".
+        # user. Zero means "Overall".  Also, it is possible that there may be
+        # no AffectiveUserTotal instance for the user; otherwise, there is only
+        # one.
         if time_frame == 0:
-            return AffectiveUserTotal.objects.get(user=self.clusive_student)
-
-        # Check if this has been calculated before.
-        if time_frame == 7 and self.affect_totals.get('week') != None:
-            return self.affect_totals['week']
-        elif time_frame == 30 and self.affect_totals.get('month') != None:
-            return self.affect_totals['month']
+            return AffectiveUserTotal.objects.filter(user=self.clusive_student).first()
 
         date_time_frame = timezone.now() - timedelta(days=time_frame)
         affect_check_responses = AffectiveCheckResponse.objects.filter(
             user = self.clusive_student,
             updated__gte = date_time_frame
         )
-        # Create a new AffectiveUserTotal for these affect check responses,
+        if len(affect_check_responses) == 0:
+            return None
+
+        # Create a new AffectiveUserTotal for the user's affect check responses,
         # but do not save it to the database.  That would overwrite the actual
-        # totals for the student, the one that has the totals for "all time"
+        # overall totals for the student.
         time_frame_totals = AffectiveUserTotal(user=self.clusive_student)
         for acr in affect_check_responses:
             time_frame_totals.update(None, acr.to_list())
-
-        # Track the new AffectiveUserTotal
-        if time_frame == 7:
-            self.affect_totals['week'] = time_frame_totals
-        elif time_frame == 30:
-            self.affect_totals['month'] = time_frame_totals
-
-        return time_frame_totals
-=======
-        context['data'] = { 'days': self.days }
-        return context
->>>>>>> 3df8956d
+        return time_frame_totals