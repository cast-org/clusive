--- conflicted
+++ resolved
@@ -1470,7 +1470,6 @@
 
     return HttpResponseRedirect(reverse('my_account'))
 
-<<<<<<< HEAD
 def get_book_details(books, period, clusiveStudent, clusiveUser):
     book_details = []
     if books:
@@ -1558,11 +1557,7 @@
         return context
 
 class StudentDetailsView(LoginRequiredMixin, ThemedPageMixin, SettingsPageMixin, ReadingDetailsPanelView):
-    template_name='roster/student-details.html'
-=======
-class StudentDetailsView(LoginRequiredMixin, ThemedPageMixin, SettingsPageMixin, TemplateView):
     template_name='roster/student_details.html'
->>>>>>> 743d4215
 
     def __init__(self):
         super().__init__()
