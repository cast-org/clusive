import csv
import json
import logging

from django.conf import settings
from django.contrib import messages
from django.contrib.admin.views.decorators import staff_member_required
from django.contrib.auth import login, get_user_model, logout
from django.contrib.auth import views as auth_views
from django.contrib.auth.mixins import LoginRequiredMixin
from django.contrib.auth.models import User
from django.contrib.auth.tokens import default_token_generator
from django.contrib.sites.shortcuts import get_current_site
from django.core.mail import EmailMultiAlternatives
from django.dispatch import receiver
from django.http import JsonResponse, HttpResponseRedirect
from django.shortcuts import render, redirect, get_object_or_404
from django.template import loader
from django.urls import reverse
from django.utils import timezone
from django.views import View
from django.views.generic import TemplateView, UpdateView, CreateView, FormView


from eventlog.models import Event
from eventlog.signals import preference_changed
from eventlog.views import EventMixin
from messagequeue.models import Message, client_side_prefs_change
from pages.views import ThemedPageMixin, SettingsPageMixin
from roster import csvparser
from roster.csvparser import parse_file
from roster.forms import PeriodForm, SimpleUserCreateForm, UserEditForm, UserRegistrationForm, \
    AccountRoleForm, AgeCheckForm, ClusiveLoginForm, GoogleCoursesForm, GoogleRosterForm
from roster.models import ClusiveUser, Period, PreferenceSet, Roles, ResearchPermissions, MailingListMember
from roster.signals import user_registered

from allauth.socialaccount.models import SocialToken, SocialApp
from allauth.socialaccount.providers.oauth2.client import OAuth2Error
from django.utils.crypto import get_random_string
from datetime import timedelta
import requests
from urllib.parse import urlencode

from googleapiclient.discovery import build
from googleapiclient.errors import HttpError
from google_auth_oauthlib.flow import InstalledAppFlow
from google.auth.transport.requests import Request
from google.oauth2.credentials import Credentials

logger = logging.getLogger(__name__)

def guest_login(request):
    clusive_user = ClusiveUser.make_guest()
    login(request, clusive_user.user, 'django.contrib.auth.backends.ModelBackend')
    return redirect('dashboard')


class LoginView(auth_views.LoginView):
    template_name='roster/login.html'
    form_class = ClusiveLoginForm

    def get_context_data(self, **kwargs):
        context = super().get_context_data(**kwargs)
        form = context.get('form')
        if form.errors:
            for err in form.errors.as_data().get('__all__'):
                if err.code == 'email_validate':
                    context['email_validate'] = True
                    username = form.cleaned_data['username']
                    try:
                        user = User.objects.get_by_natural_key(username=username)
                        context['user_id'] = user.id
                    except User.DoesNotExist:
                        logger.error('Email not validated error signalled when account does not exist')
        return context


class SignUpView(EventMixin, ThemedPageMixin, CreateView):
    template_name='roster/sign_up.html'
    model = User
    form_class = UserRegistrationForm

    def get_initial(self, *args, **kwargs):
        initial = super(SignUpView, self).get_initial(**kwargs)
        # If registration during SSO, use info from the SSO user
        if self.request.session.get('sso', False):
            initial['user'] = self.request.user
        return initial

    def dispatch(self, request, *args, **kwargs):
        self.role = kwargs['role']
        return super().dispatch(request, *args, **kwargs)

    def post(self, request, *args, **kwargs):
        self.current_clusive_user = request.clusive_user
        self.current_site = get_current_site(request)
        return super().post(request, *args, **kwargs)

    def get_context_data(self, **kwargs):
        context = super().get_context_data(**kwargs)
        context['role'] = self.role
        context['isSSO'] = self.request.session.get('sso', False)
        return context

    def form_valid(self, form):
        # Don't call super since that would save the target model, which we might not want.
        target : User
        target = form.instance
        if not self.role in ['TE', 'PA', 'ST']:
            raise PermissionError('Invalid role')
        user: User
        if self.current_clusive_user:
            # There is a logged-in user, either a Guest or an SSO user.
            # Update the ClusiveUser and User objects based on the form target.
            clusive_user: ClusiveUser
            clusive_user = self.current_clusive_user
            isSSO = self.request.session.get('sso', False)
            update_clusive_user(clusive_user,
                                self.role,
                                ResearchPermissions.SELF_CREATED,
                                isSSO,
                                form.cleaned_data['education_levels'])
            user = clusive_user.user
            user.first_name = target.first_name
            # If the user is already logged in via SSO, these fields are already
            # set by the SSO process.  If not an SSO user, get the values from
            # the form.
            if not isSSO:
                user.username = target.username
                user.set_password(form.cleaned_data["password1"])
                user.email = target.email
            user.save()

            # Either log in the SSO user and redirect to the dashboard, or, for
            # Guests signing up, send the confirmation email to the new user and
            # log them in.
            if isSSO:
                login(self.request, user, 'allauth.account.auth_backends.AuthenticationBackend')
                logger.debug('sending signal for new google user who has completed registration')
                user_registered.send(self.__class__, clusive_user=clusive_user)
                return HttpResponseRedirect(reverse('dashboard'))
            else:
                send_validation_email(self.current_site, clusive_user)
                login(self.request, user, 'django.contrib.auth.backends.ModelBackend')
        else:
            # This is a new user.  Save the form target User object, and create a ClusiveUser.
            user = target
            user.set_password(form.cleaned_data["password1"])
            user.save()
            clusive_user = ClusiveUser.objects.create(user=user,
                                                      role=self.role,
                                                      permission=ResearchPermissions.SELF_CREATED,
                                                      anon_id=ClusiveUser.next_anon_id(),
                                                      education_levels = form.cleaned_data['education_levels'],
                                                      )
            send_validation_email(self.current_site, clusive_user)
        return HttpResponseRedirect(reverse('validate_sent', kwargs={'user_id' : user.id}))

    def configure_event(self, event: Event):
        event.page = 'Register'


class ValidateSentView(ThemedPageMixin, TemplateView):
    template_name = 'roster/validate_sent.html'

    def get_context_data(self, **kwargs):
        context = super().get_context_data(**kwargs)
        user = User.objects.get(pk=kwargs.get('user_id'))
        context['user_id'] = user.id
        context['email'] = user.email
        context['status'] = 'sent'
        return context


class ValidateResendView(ThemedPageMixin, TemplateView):
    template_name = 'roster/validate_sent.html'

    def get(self, request, *args, **kwargs):
        self.user = User.objects.get(pk=kwargs.get('user_id'))
        clusive_user = ClusiveUser.objects.get(user=self.user)
        if clusive_user.unconfirmed_email:
            send_validation_email(get_current_site(request), clusive_user)
            self.status = 'resent'
        else:
            logger.warning('Skipping email sending; already activated user %s', clusive_user)
            self.status = 'unneeded'
        return super().get(request, *args, **kwargs)

    def get_context_data(self, **kwargs):
        context = super().get_context_data(**kwargs)
        context['user_id'] = self.user.id
        context['email'] = self.user.email
        context['status'] = self.status
        return context


class ValidateEmailView(View):
    template = 'roster/validate.html'

    def get(self, request, *args, **kwargs):
        uid = kwargs.get('user_id')
        token = kwargs.get('token')
        user_model = get_user_model()
        try:
            user = user_model.objects.get(pk=uid)
            clusive_user = ClusiveUser.objects.get(user=user)
            if clusive_user.unconfirmed_email:
                check_token = default_token_generator.check_token(user, token)
                if check_token:
                    logger.info('Activating user %s', user)
                    clusive_user.unconfirmed_email = False
                    clusive_user.save()
                    result = 'activated'
                    logger.debug('sending signal for new user who has completed email validation')
                    user_registered.send(self.__class__, clusive_user=clusive_user)
                else:
                    logger.warning('Email validation check failed. User=%s; token=%s; result=%s',
                                user, token, check_token)
                    result = 'error'
            else:
                logger.warning('Skipping activation of already activated user %s', user)
                result = 'unneeded'
        except:
            result = 'error'
        context = {
            'status': result,
            'user_id': uid
        }
        return render(request, self.template, context)


class SignUpRoleView(EventMixin, ThemedPageMixin, FormView):
    form_class = AccountRoleForm
    template_name = 'roster/sign_up_role.html'

    def form_valid(self, form):
        clusive_user = self.request.clusive_user
        role = form.cleaned_data['role']
        if role == Roles.STUDENT:
            self.success_url = reverse('sign_up_age_check')
        else:
            # Logging in via SSO for the first time entails that there is a
            # clusive_user and its role is UNKNOWN
            isSSO = True if (clusive_user and clusive_user.role == Roles.UNKNOWN) else False
            if isSSO:
                update_clusive_user(clusive_user,
                                    role,
                                    ResearchPermissions.SELF_CREATED,
                                    isSSO)
            self.success_url = reverse('sign_up', kwargs={'role': role, 'isSSO': isSSO})
        return super().form_valid(form)

    def configure_event(self, event: Event):
        event.page = 'RegisterRole'


class SignUpAgeCheckView(EventMixin, ThemedPageMixin, FormView):
    form_class = AgeCheckForm
    template_name = 'roster/sign_up_age_check.html'

    def form_valid(self, form):
        clusive_user = self.request.clusive_user
        logger.debug("of age: %s", repr(form.cleaned_data['of_age']))
        if form.cleaned_data['of_age'] == 'True':
            # Logging in via SSO for the first time entails that there is a
            # clusive_user and its role is UNKNOWN
            isSSO = True if (clusive_user and clusive_user.role == Roles.UNKNOWN) else False
            if clusive_user and clusive_user.role == Roles.UNKNOWN:
                update_clusive_user(self.request.clusive_user,
                                    Roles.STUDENT,
                                    ResearchPermissions.SELF_CREATED,
                                    isSSO)
            self.success_url = reverse('sign_up', kwargs={'role': Roles.STUDENT, 'isSSO': isSSO})
        else:
            self.success_url = reverse('sign_up_ask_parent')
        return super().form_valid(form)

    def configure_event(self, event: Event):
        event.page = 'RegisterAge'


class SignUpAskParentView(EventMixin, ThemedPageMixin, TemplateView):
    template_name = 'roster/sign_up_ask_parent.html'

    def get(self, request, *args, **kwargs):
        # Create and log the event as usual, but then delete any SSO underage
        # student records.
        result = super().get(request, *args, **kwargs)
        logout_sso(request, 'student')
        return result

    def configure_event(self, event: Event):
        event.page = 'RegisterAskParent'

class PreferenceView(View):

    def get(self, request):
        user = ClusiveUser.from_request(request)
        return JsonResponse(user.get_preferences_dict())

    def post(self, request):
        try:
            request_prefs = json.loads(request.body)
        except json.JSONDecodeError:
            return JsonResponse({'success': 0, 'message': 'Invalid JSON in request'})

        user = ClusiveUser.from_request(request)
        set_user_preferences(user, request_prefs, None, None, request)

        return JsonResponse({'success': 1})


# TODO: should we specially log an event that adopts a full new preference set?
class PreferenceSetView(View):

    def post(self, request):
        user = ClusiveUser.from_request(request)
        try:
            request_json = json.loads(request.body)
        except json.JSONDecodeError:
            return JsonResponse({'success': 0, 'message': 'Invalid JSON in request'})

        desired_prefs_name = request_json["adopt"]
        event_id = request_json["eventId"]
        timestamp = timezone.now()

        try:
            desired_prefs = PreferenceSet.get_json(desired_prefs_name)
        except PreferenceSet.DoesNotExist:
            return JsonResponse(status=404, data={'message': 'Preference set named %s does not exist' % desired_prefs_name})

        set_user_preferences(user, desired_prefs, event_id, timestamp, request)

        # Return the preferences set
        return JsonResponse(desired_prefs)


# Set user preferences from a dictionary
def set_user_preferences(user, new_prefs, event_id, timestamp, request, reader_info=None):
    """Sets User's preferences to match the given dictionary of preference values."""
    old_prefs = user.get_preferences_dict()
    prefs_to_use = new_prefs
    for pref_key in prefs_to_use:
        old_val = old_prefs.get(pref_key)
        if old_val != prefs_to_use[pref_key]:
            # Preference changes associated with a page event (user action)
            if(event_id):
                set_user_preference_and_log_event(user, pref_key, prefs_to_use[pref_key], event_id, timestamp, request, reader_info=reader_info)
            # Preference changes not associated with a page event - not logged
            else:
                user.set_preference(pref_key, prefs_to_use[pref_key])

            # logger.debug("Pref %s changed %s (%s) -> %s (%s)", pref_key,
            #              old_val, type(old_val),
            #              pref.typed_value, type(pref.typed_value))

def set_user_preference_and_log_event(user, pref_key, pref_value, event_id, timestamp, request, reader_info=None):
    pref = user.set_preference(pref_key, pref_value)
    preference_changed.send(sender=ClusiveUser.__class__, request=request, event_id=event_id, preference=pref, timestamp=timestamp, reader_info=reader_info)

@receiver(client_side_prefs_change, sender=Message)
def set_preferences_from_message(sender, content, timestamp, request, **kwargs):
    logger.debug("client_side_prefs_change message received")
    reader_info = content.get("readerInfo")
    user = request.clusive_user
    set_user_preferences(user, content["preferences"], content["eventId"], timestamp, request, reader_info=reader_info)


@staff_member_required
def upload_csv(request):
    template = 'roster/upload_csv.html'
    context = {'fields': csvparser.FIELDS, 'title': 'Bulk add users'}

    if request.method == "GET":
        # First render; just show the form.
        return render(request, template, context)

    # POST means a file was uploaded.
    dry_run = request.POST.get('test')
    if dry_run:
        messages.warning(request, 'Testing CSV file only - database will not be changed')

    if not request.FILES:
        messages.error(request, 'No file uploaded')
    else:
        csv_file = request.FILES['file']
        try:
            csvreader = csv.DictReader(chunk.decode() for chunk in csv_file)
            result = parse_file(csvreader)
            context = result
            context['dry_run'] = dry_run

            if not context['errors'] and not dry_run:
                try:
                    for u in result['users']:
                        ClusiveUser.create_from_properties(u)
                    messages.info(request, 'Users created')
                except Exception as e:
                    context['errors'].append('Database error: %s' % e)
                    messages.error(request, 'Error during creation of users - some may have been created')

        except csv.Error as e:
            context['errors'] = ["CSV formatting error: %s" % e]
            context['sites'] = {}
            context['users'] = {}

        if context['errors']:
            messages.error(request, 'Problems found')
        else:
            messages.info(request, 'File looks good')

    return render(request, template, context)


class ManageView(LoginRequiredMixin, EventMixin, ThemedPageMixin, SettingsPageMixin, TemplateView):
    template_name = 'roster/manage.html'
    periods = None
    current_period = None

    def get(self, request, *args, **kwargs):
        user = request.clusive_user
        if not user.can_manage_periods:
            self.handle_no_permission()
        if self.periods is None:
            self.periods = user.periods.all()
        if kwargs.get('period_id'):
            self.current_period = get_object_or_404(Period, pk=kwargs.get('period_id'))
            # Make sure you can only edit a Period you are in.
            if self.current_period not in self.periods:
                self.handle_no_permission()
        if self.current_period is None:
            if user.current_period:
                self.current_period = user.current_period
            elif self.periods:
                self.current_period = self.periods[0]
            # else:
            #     # No periods.  If this case actually happens, should have a better error message.
            #     self.handle_no_permission()
        if self.current_period != user.current_period and self.current_period != None:
            user.current_period = self.current_period
            user.save()
        return super().get(request, *args, **kwargs)

    def get_context_data(self, **kwargs):
        context = super().get_context_data(**kwargs)
        context['periods'] = self.periods
        context['current_period'] = self.current_period
        if self.current_period != None:
            context['students'] = self.make_student_info_list()
            context['period_name_form'] = PeriodForm(instance=self.current_period)
            logger.debug('Students: %s', context['students'])
        return context

    def make_student_info_list(self):
        students = self.current_period.users.filter(role=Roles.STUDENT).order_by('user__first_name')
        return [{
            'info': s.user,
        } for s in students]

    def configure_event(self, event: Event):
        event.page = 'Manage'


class ManageCreateUserView(LoginRequiredMixin, EventMixin, ThemedPageMixin, SettingsPageMixin, CreateView):
    model = User
    form_class = SimpleUserCreateForm
    template_name = 'roster/manage_create_user.html'
    period = None

    def dispatch(self, request, *args, **kwargs):
        self.period = get_object_or_404(Period, id=kwargs['period_id'])
        # Sanity check requested period
        cu = request.clusive_user
        if not cu.can_manage_periods or not self.period.users.filter(id=cu.id).exists():
            self.handle_no_permission()
        self.creating_user_role = cu.role
        return super().dispatch(request, *args, **kwargs)

    def get_success_url(self):
        return reverse('manage', kwargs={'period_id': self.period.id})

    def get_context_data(self, **kwargs):
        data = super().get_context_data(**kwargs)
        data['period_id'] = self.period.id
        return data

    def form_valid(self, form):
        self.check_access_token()
        # Create User
        form.save()
        target : User
        target = form.instance
        # Set password
        new_pw = form.cleaned_data['password']
        if new_pw:
            target.set_password(new_pw)
            target.save()
        # Create ClusiveUser
        if self.creating_user_role == Roles.TEACHER:
            perm = ResearchPermissions.TEACHER_CREATED
        elif self.creating_user_role == Roles.PARENT:
            perm = ResearchPermissions.PARENT_CREATED
        else:
            self.handle_no_permission()
        cu = ClusiveUser.objects.create(user=target,
                                        role=Roles.STUDENT,
                                        anon_id=ClusiveUser.next_anon_id(),
                                        permission=perm)
        
        # Add user to the Period
        self.period.users.add(cu)
        return super().form_valid(form)

    def configure_event(self, event: Event):
        event.page = 'ManageCreateStudent'

<<<<<<< HEAD
class ManageEditUserView(LoginRequiredMixin, EventMixin, ThemedPageMixin, UpdateView):
=======

class ManageEditUserView(LoginRequiredMixin, EventMixin, ThemedPageMixin, SettingsPageMixin, UpdateView):
>>>>>>> a0cb7d7c
    model = User
    form_class = UserEditForm
    template_name = 'roster/manage_edit_user.html'
    period = None

    def dispatch(self, request, *args, **kwargs):
        self.period = get_object_or_404(Period, id=kwargs['period_id'])
        # Sanity check requested period
        cu = request.clusive_user
        if not cu.can_manage_periods or not self.period.users.filter(id=cu.id).exists():
            self.handle_no_permission()
        # Sanity check requested User. Associated ClusiveUser should be a member of that Period.
        target = get_object_or_404(User, id=kwargs['pk'])
        if not self.period.users.filter(user__id=target.id).exists():
            self.handle_no_permission()
        return super().dispatch(request, *args, **kwargs)

    def get_success_url(self):
        return reverse('manage', kwargs={'period_id': self.period.id})

    def get_context_data(self, **kwargs):
        data = super().get_context_data(**kwargs)
        data['period_id'] = self.period.id
        return data

    def form_valid(self, form):
        form.save()
        target : User
        target = form.instance
        new_pw = form.cleaned_data['password']
        if new_pw:
            target.set_password(new_pw)
            target.save()
        return super().form_valid(form)

    def configure_event(self, event: Event):
        event.page = 'ManageEditStudent'


class ManageEditPeriodView(LoginRequiredMixin, EventMixin, ThemedPageMixin, SettingsPageMixin, UpdateView):
    model = Period
    form_class = PeriodForm
    template_name = 'roster/manage_edit_period.html'

    def dispatch(self, request, *args, **kwargs):
        cu = request.clusive_user
        if not cu.can_manage_periods or not self.get_object().users.filter(id=cu.id).exists():
            self.handle_no_permission()
        return super().dispatch(request, *args, **kwargs)

    def get_success_url(self):
        return reverse('manage', kwargs={'period_id': self.object.id})

    def configure_event(self, event: Event):
        event.page = 'ManageEditPeriod'


class ManageCreatePeriodView(LoginRequiredMixin, EventMixin, ThemedPageMixin, SettingsPageMixin, CreateView):
    model = Period
    form_class = PeriodForm
    template_name = 'roster/manage_create_period.html'

    def get_form(self, form_class=None):
        instance=Period(site=self.clusive_user.get_site())
        kwargs = self.get_form_kwargs()
        kwargs['instance'] = instance
        return PeriodForm(**kwargs)

    def dispatch(self, request, *args, **kwargs):
        cu = request.clusive_user
        if not cu.can_manage_periods:
            self.handle_no_permission()
        self.clusive_user = cu
        return super().dispatch(request, *args, **kwargs)

    def post(self, request, *args, **kwargs):
        # Check request for type of class creation. If 'import'
        # (not manual creation), redirect to GET Google course list
        logger.debug('Value of create_or_import: %s', request.POST.get('create_or_import'))
        if request.POST.get('create_or_import') == 'import':
            return(HttpResponseRedirect(reverse('get_google_courses')))
        else:
            return super().post(self, request, *args, **kwargs)

    def get_success_url(self):
        return reverse('manage', kwargs={'period_id': self.object.id})

    def form_valid(self, form):
        result = super().form_valid(form)
        # Add current user to the new Period
        self.object.users.add(self.clusive_user)
        return result

    def configure_event(self, event: Event):
        event.page = 'ManageCreatePeriod'

def finish_login(request):
    if request.user.is_staff:
        return HttpResponseRedirect('/admin')
    clusive_user = ClusiveUser.from_request(request)
    if clusive_user.role == Roles.UNKNOWN:
        request.session['sso'] = True
        return HttpResponseRedirect(reverse('sign_up_role'))
    else:
        return HttpResponseRedirect(reverse('dashboard'))


def update_clusive_user(current_clusive_user, role, permissions, isSSO, edu_levels=None):
    clusive_user: ClusiveUser
    clusive_user = current_clusive_user
    logger.debug('Updating %s from %s to %s', clusive_user, clusive_user.role, role)
    clusive_user.role = role
    clusive_user.permission = permissions
    if isSSO:
        clusive_user.unconfirmed_email = False
    if edu_levels:
        clusive_user.education_levels = edu_levels
    clusive_user.save()


def send_validation_email(site, clusive_user : ClusiveUser):
    clusive_user.unconfirmed_email = True
    clusive_user.save()
    user = clusive_user.user
    token = default_token_generator.make_token(user)
    logger.info('Generated validation token for user: %s %s', user, token)
    context = {
        'site_name': site.name,
        'domain': site.domain,
        'protocol': 'https', # Note, this will send incorrect URLs in local development without https.
        'email': user.email,
        'uid': user.pk,
        'user': user,
        'token': token,
    }
    subject = loader.render_to_string('roster/validate_subject.txt', context)
    # Email subject *must not* contain newlines
    subject = ''.join(subject.splitlines())
    body = loader.render_to_string('roster/validate_email.txt', context)
    from_email = None  # Uses default specified in settings
    email_message = EmailMultiAlternatives(subject, body, from_email, [user.email])
    # TODO add if we create HTML email
    # if html_email_template_name is not None:
    #     html_email = loader.render_to_string(html_email_template_name, context)
    #     email_message.attach_alternative(html_email, 'text/html')
    email_message.send()

def cancel_registration(request):
    logger.debug("Cancelling registration")
    logout_sso(request)
    return HttpResponseRedirect('/')

def logout_sso(request, student=''):
    """This is used in the cases where (1) an SSO user has cancelled the
    registration process or (2) a student signed up using SSO, but is not of
    age.  Remove associated User, ClusiveUser, SocialAccount, and AccessToken
    records, effectively logging out.  If not an SSO situation, this does
    nothing."""
    clusive_user = request.clusive_user
    if (clusive_user and clusive_user.role == Roles.UNKNOWN) or request.session.get('sso', False):
        logger.debug("SSO logout, and removing records for %s %s", student, clusive_user)
        django_user = request.user
        logout(request)
        django_user.delete()
    else:
        logger.debug("Unregistered user, nothing to delete")

class SyncMailingListView(View):

    def get(self, request):
        logger.debug('Sync mailing list request received')
        MailingListMember.synchronize_user_emails()
        return JsonResponse({'success': 1})

class GoogleCoursesView(LoginRequiredMixin, ThemedPageMixin, TemplateView, FormView):
    form_class = GoogleCoursesForm
    courses = []
    template_name = 'roster/manage_show_google_courses.html'

    def get_initial(self, *args, **kwargs):
        initial = super(FormView, self).get_initial(**kwargs)
        self.courses = self.request.session.get('google_courses', [])
        tuples = []
        for course in self.courses:
            tuples.append((course['id'], course['name']))
        initial['courses'] = tuples
        return initial

    def get_form(self, form_class=None):
        kwargs = self.get_form_kwargs()
        return GoogleCoursesForm(**kwargs)

    def dispatch(self, request, *args, **kwargs):
        cu = request.clusive_user
        if not cu.can_manage_periods:
            self.handle_no_permission()
        self.clusive_user = cu
        return super().dispatch(request, *args, **kwargs)

    def get_success_url(self):
        selected_course_id = self.request.POST.get('course_select')
        return reverse('get_google_roster', kwargs={'course_id': selected_course_id})

class GoogleRosterView(LoginRequiredMixin, ThemedPageMixin, TemplateView, FormView):
    form_class = GoogleRosterForm
    course = {'name': 'Unkonwn'}
    roster = []
    template_name = 'roster/manage_show_google_roster.html'

    def get_initial(self, *args, **kwargs):
        initial = super(FormView, self).get_initial(**kwargs)
        tuples = self.make_student_tuples(self.roster)
        initial['students'] = tuples
        initial['google_roster'] = self.roster
        initial['course'] = self.course
        return initial

    def make_student_tuples(self, roster):
        tuples = []
        student_role = [item[1] for item in Roles.ROLE_CHOICES if item[0] == Roles.STUDENT][0]
        for student in roster:
            email = student['profile']['emailAddress']
            users = User.objects.filter(email=email)
            if users.exists():
                user_with_that_email = users[0]
                clusive_user = ClusiveUser.objects.get(user=user_with_that_email)
                a_student = (
                    user_with_that_email.username,
                    email,
                    [item[1] for item in Roles.ROLE_CHOICES if item[0] == clusive_user.role][0],
                    'Existing account')
            else:
                a_student = (
                    student['profile']['name']['givenName'],
                    email,
                    student_role,
                    'New to Clusive')
            tuples.append(a_student)
        return tuples

    def get_form(self, form_class=None):
        kwargs = self.get_form_kwargs()
        return GoogleRosterForm(**kwargs)

    def dispatch(self, request, *args, **kwargs):
        cu = request.clusive_user
        if not cu.can_manage_periods:
            self.handle_no_permission()
        self.clusive_user = cu
        google_courses = self.request.session.get('google_courses', [])
        for course in google_courses:
            if course['id'] == kwargs['course_id']:
                self.course = course
                break
        self.roster = self.request.session.get('google_roster', [])
        return super().dispatch(request, *args, **kwargs)

class GetGoogleCourses(LoginRequiredMixin, View):
    provider = 'google'
    classroom_scopes = 'https://www.googleapis.com/auth/classroom.courses.readonly https://www.googleapis.com/auth/classroom.rosters.readonly https://www.googleapis.com/auth/classroom.profile.emails'
    auth_parameters = urlencode({
        'provider': provider,
        'scopes': classroom_scopes,
        'authorization': 'http://accounts.google.com/o/oauth2/v2/auth?'
    })

    def get(self, request, *args, **kwargs):
        logger.debug("GetGoogleCourses")
        db_access = OAuth2Database()
        user_credentials = self.make_credentials(request.user, self.classroom_scopes, db_access)
        service = build('classroom', 'v1', credentials=user_credentials)
        try:
            results = service.courses().list(pageSize=10).execute()
            # For debugging:  To avoid multiple trips to Google, comment out
            # above line and uncomment following line that gives a mock list
            # of Google courses that can be used for testing the workflow;
            # hoowever, these courses won't necessarily return a roster from
            # Google.
#             results = {'courses': [
#                {'id': '377782792452', 'name': 'English (Google)', 'section': 'Section II', 'descriptionHeading': 'English (Google) Section II', 'room': 'E10-104', 'ownerId': '110080685778429079941', 'creationTime': '2021-08-10T15:50:18.848Z', 'updateTime': '2021-08-10T15:50:18.848Z', 'enrollmentCode': 'vyvucup', 'courseState': 'ACTIVE', 'alternateLink': 'https://classroom.google.com/c/Mzc3NzgyNzkyNDUy', 'teacherGroupEmail': 'English_Google_Section_II_teachers_489054a6@classroom.google.com', 'courseGroupEmail': 'English_Google_Section_II_83d777a6@classroom.google.com', 'teacherFolder': {'id': '173iM1knZcx1KE47ICs4w99s5WGOyTH6xQMobqL6_kXJKbAxJm_zk9OTL2doHm6H_7Q03xHHs', 'title': 'English (Google) Section II', 'alternateLink': 'https://drive.google.com/drive/folders/173iM1knZcx1KE47ICs4w99s5WGOyTH6xQMobqL6_kXJKbAxJm_zk9OTL2doHm6H_7Q03xHHs'}, 'guardiansEnabled': False, 'calendarId': 'classroom104239231972910390941@group.calendar.google.com'},
#                {'id': '374482549473', 'name': 'Clusive I (Google)', 'section': 'Section I', 'descriptionHeading': 'Clusive I Section I', 'room': 'TLC-201', 'ownerId': '110080685778429079941', 'creationTime': '2021-07-26T21:49:39.246Z', 'updateTime': '2021-08-10T15:20:57.775Z', 'enrollmentCode': '556p2bg', 'courseState': 'ACTIVE', 'alternateLink': 'https://classroom.google.com/c/Mzc0NDgyNTQ5NDcz', 'teacherGroupEmail': 'Clusive_I_Section_I_teachers_2cf97afc@classroom.google.com', 'courseGroupEmail': 'Clusive_I_Section_I_46aff155@classroom.google.com', 'teacherFolder': {'id': '1pZaPA1zUhFuPBh_H8vk6ML1klTZ4_Q6DwgWHVkMKK1KG9J5y0Cjg65SCw9C9h71qEZ22ZWU9', 'title': 'Clusive I Section I', 'alternateLink': 'https://drive.google.com/drive/folders/1pZaPA1zUhFuPBh_H8vk6ML1klTZ4_Q6DwgWHVkMKK1KG9J5y0Cjg65SCw9C9h71qEZ22ZWU9'}, 'guardiansEnabled': False, 'calendarId': 'classroom101992241531414538876@group.calendar.google.com'}
#             ]}
        except HttpError as e:
            if e.status_code == 403:
                request.session['add_scopes_return_uri'] = 'get_google_courses'
                request.session['add_scopes_course_id'] = None
                return HttpResponseRedirect(reverse('add_scope_access') + '?' + self.auth_parameters)
            else:
                raise
        courses = results.get('courses', []);
        logger.debug('There are (%s) Google courses', len(courses))
        for course in courses:
            logger.debug('- %s, id = %s', course['name'], course['id'])
        request.session['google_courses'] = courses
        return HttpResponseRedirect(reverse('manage_google_courses'));

    def make_credentials(self, user, scopes, db_access):
        client_info = db_access.retrieve_client_info(self.provider)
        access_token = db_access.retrieve_access_token(user, self.provider)
        return Credentials(access_token.token,
                            refresh_token=access_token.token_secret,
                            client_id=client_info.client_id,
                            client_secret=client_info.secret,
                            token_uri='https://accounts.google.com/o/oauth2/token')

class GetGoogleRoster(GetGoogleCourses):

    def get(self, request, *args, **kwargs):
        course_id = kwargs.get('course_id')
        db_access = OAuth2Database()
        user_credentials = self.make_credentials(request.user, self.classroom_scopes, db_access)
        service = build('classroom', 'v1', credentials=user_credentials)

        # TODO:  could get a permission error, not because of lack of scope, but
        # because the access_token has expired, and need a new one.  Should use
        # the `refresh` workflow instead of the `code` workflow -- the latter
        # will always work, however.  Question is, can you tell from the
        # authorization error (HttpError) if it's lack of scope or expired
        # token?
        try:
            results = service.courses().students().list(courseId=course_id).execute()
        except HttpError as e:
            if e.status_code == 403:
                request.session['add_scopes_return_uri'] = 'get_google_roster'
                request.session['add_scopes_course_id'] = course_id
                return HttpResponseRedirect(reverse('add_scope_access') + '?' + self.auth_parameters)
            else:
                raise
        students = results.get('students', [])
        logger.debug('There are (%s) students', len(students))
        for student in students:
            logger.debug('- %s, %s', student['profile']['name']['givenName'], student['profile']['emailAddress'])

        request.session['google_roster'] = students
        return HttpResponseRedirect(reverse('manage_google_roster', kwargs={'course_id': course_id}));

########################################
#
# Functions for adding scope(s) workflow

class OAuth2Database(object):

    def retrieve_client_info(self, provider):
        client_info = SocialApp.objects.filter(provider=provider).first()
        return client_info

    def retrieve_access_token(self, user, provider):
        # TODO: Check whether use of first() is always correct.  It assumes
        # there is only ever one access token per user/provider combo.
        access_token = SocialToken.objects.filter(
            account__user=user, account__provider=provider
        ).first()
        return access_token

    def update_access_token(self, access_token_json, user, provider):
        db_token = self.retrieve_access_token(user, provider)
        db_token.token = access_token_json.get('access_token')
        db_token.expires_at = timezone.now() + timedelta(seconds=int(access_token_json.get('expires_in')))

        # Update the refresh token only if a new one was provided.  OAuth2
        # providers don't always send a refresh token.
        if access_token_json.get('refresh_token') != None:
            db_token.token_secret = access_token_json['refresh_token']
        db_token.save()

def add_scope_access(request):
    """First step for the request-additional-scope-access workflow.  Sets a new 
    `state` query parameter (the anti-forgery token) for the workflow, and
    stores it in the session as `oauth2_state`.  Redirects to provider's
    authorization end point."""
    provider = request.GET.get('provider')
    new_scopes = request.GET.get('scopes')
    authorization_uri = request.GET.get('authorization')
    oauth2_state = get_random_string(12)
    request.session['oauth2_state'] = oauth2_state

    client_info = OAuth2Database().retrieve_client_info(provider)
    parameters = urlencode({
        'client_id': client_info.client_id,
        'response_type': 'code',
        'scope': new_scopes,
        'include_granted_scopes': 'true',
        'state': oauth2_state,
        'redirect_uri': 'http://localhost:8000/account/add_scope_callback/'
    })
    logger.debug('Authorization request to provider for larger scope access')
    return HttpResponseRedirect(authorization_uri + parameters)

def add_scope_callback(request):
    """Handles callback from OAuth2 provider where access tokens are given for
    the requested scopes."""
    request_state = request.GET.get('state')
    session_state = request.session.get('oauth2_state')
    if request_state != session_state:
        raise OAuth2Error("Mismatched state in request: %s" % request_state)

    code = request.GET.get('code')
    dbAccess = OAuth2Database()
    # TODO: the provider is hard coded here -- how to parameterize?  Note that
    # this function is specific to google, so perhaps okay.
    # Note: for production, replace the `redirect_uri` with the official uri
    client_info = dbAccess.retrieve_client_info('google')
    logger.debug('Token request to provider for larger scope access')
    resp = requests.request(
        'POST',
        'https://accounts.google.com/o/oauth2/token',
        data={
            'redirect_uri': 'http://localhost:8000/account/add_scope_callback/',
            'grant_type': 'authorization_code',
            'code': code,
            'client_id': client_info.client_id,
            'client_secret': client_info.secret,
            'state': request_state
        }
    )
    access_token = None
    if resp.status_code == 200 or resp.status_code == 201:
        access_token = resp.json()
    if not access_token or access_token.get('access_token') == None:
        raise OAuth2Error("Error retrieving access token: none given, status: %d" % resp.status_code)
    dbAccess.update_access_token(access_token, request.user, 'google')

    # TODO:  There has to be a better way.
    return_uri = request.session['add_scopes_return_uri']
    course_id = request.session['add_scopes_course_id']
    logger.debug('Larger scope access request complete, returning to %s, with course id %s', return_uri, course_id)
    if course_id:
        return HttpResponseRedirect(reverse(return_uri, kwargs={'course_id': course_id}))
    else:
        return HttpResponseRedirect(reverse(return_uri))<|MERGE_RESOLUTION|>--- conflicted
+++ resolved
@@ -514,12 +514,7 @@
     def configure_event(self, event: Event):
         event.page = 'ManageCreateStudent'
 
-<<<<<<< HEAD
-class ManageEditUserView(LoginRequiredMixin, EventMixin, ThemedPageMixin, UpdateView):
-=======
-
 class ManageEditUserView(LoginRequiredMixin, EventMixin, ThemedPageMixin, SettingsPageMixin, UpdateView):
->>>>>>> a0cb7d7c
     model = User
     form_class = UserEditForm
     template_name = 'roster/manage_edit_user.html'
