import json
import logging
from datetime import datetime, timedelta
from urllib.parse import urlencode

import requests
from allauth.account.models import EmailAddress
from allauth.socialaccount import signals
from allauth.socialaccount.models import SocialToken, SocialApp, SocialAccount
from allauth.socialaccount.providers.oauth2.client import OAuth2Error
from axes import helpers as axes_helpers
from axes.handlers.proxy import AxesProxyHandler
from axes.utils import reset as axes_reset
from django.conf import settings
from django.contrib import messages
from django.contrib.auth import login, get_user_model, logout
from django.contrib.auth import views as auth_views
from django.contrib.auth.mixins import LoginRequiredMixin
from django.contrib.auth.models import User
from django.contrib.auth.tokens import default_token_generator
from django.contrib.auth.views import PasswordResetCompleteView
from django.contrib.sites.shortcuts import get_current_site
from django.core.exceptions import PermissionDenied
from django.core.mail import EmailMultiAlternatives
from django.db.models.functions import Lower
from django.dispatch import receiver
from django.http import JsonResponse, HttpResponseRedirect
from django.shortcuts import render, redirect, get_object_or_404
from django.template import loader
from django.urls import reverse
from django.utils import timezone
from django.utils.crypto import get_random_string
from django.views import View
from django.views.generic import TemplateView, UpdateView, CreateView, FormView, RedirectView
from google.oauth2.credentials import Credentials
from googleapiclient.discovery import build
from googleapiclient.errors import HttpError

from eventlog.models import Event
from eventlog.signals import preference_changed
from eventlog.views import EventMixin
from library.models import Paradata, Subject
from messagequeue.models import Message, client_side_prefs_change
from oauth2.bookshare.views import is_bookshare_connected, get_organization_name, \
    GENERIC_BOOKSHARE_ACCOUNT_NAMES
from pages.views import ThemedPageMixin, SettingsPageMixin, PeriodChoiceMixin
from roster.forms import SimpleUserCreateForm, UserEditForm, UserRegistrationForm, \
    AccountRoleForm, AgeCheckForm, ClusiveLoginForm, GoogleCoursesForm, PeriodCreateForm, PeriodNameForm
from roster.models import ClusiveUser, Period, PreferenceSet, Roles, ResearchPermissions, MailingListMember, \
    RosterDataSource
from roster.signals import user_registered
from tips.models import TipHistory

logger = logging.getLogger(__name__)

def guest_login(request):
    clusive_user = ClusiveUser.make_guest()
    login(request, clusive_user.user, 'django.contrib.auth.backends.ModelBackend')
    return redirect('dashboard')


class LoginView(auth_views.LoginView):
    template_name='roster/login.html'
    form_class = ClusiveLoginForm

    def get_context_data(self, **kwargs):
        context = super().get_context_data(**kwargs)
        context['lock_out_status'] = self.get_lock_out_status(self.request)
        form = context.get('form')
        if form.errors:
            for err in form.errors.as_data().get('__all__'):
                if err.code == 'email_validate':
                    context['email_validate'] = True
                    username = form.cleaned_data['username']
                    try:
                        user = User.objects.get_by_natural_key(username=username)
                        context['user_id'] = user.id
                    except User.DoesNotExist:
                        logger.error('Email not validated error signalled when account does not exist')
        return context

    def get_lock_out_status(self, request):
        # Default values
        lock_out_status = {
            'user_locked_out': False,
            'num_remaining_attempts': 999,
            'warning_threshold_reached':  False,
            'cool_off_time':  None,
        }
        # Check that the workflow is for a user login.  If so, get the lockout
        # status information.
        username = request.POST.get('username', None)
        if username:
            axes_credentials = axes_helpers.cleanse_parameters({
                settings.AXES_USERNAME_FORM_FIELD: username,
                settings.AXES_PASSWORD_FORM_FIELD: request.POST.get('password'),
            })
            lock_out_status.update(self.get_attempts_status(request, axes_credentials))
            lock_out_status.update(self.get_cool_off_status(request, username))

        return lock_out_status

    def get_attempts_status(self, request, axes_credentials):
        # Determine the number of allowed attempts remaining for the user, and
        # the number of times they have failed thus far.
        failure_limit = axes_helpers.get_failure_limit(request, axes_credentials)
        failures_so_far = AxesProxyHandler.get_failures(request, axes_credentials)
        num_remaining_attempts = failure_limit - failures_so_far
        warning_threshold_reached = (
            num_remaining_attempts > 0 and
            num_remaining_attempts < settings.CLUSIVE_LOGIN_FAILURES_WARNING_THRESHOLD
        )
        return {
            'num_remaining_attempts': num_remaining_attempts,
            'warning_threshold_reached': warning_threshold_reached,
        }

    def get_cool_off_status(self, request, username):
        cool_off_time = None
        user_locked_out = getattr(request, 'axes_locked_out', False)
        if user_locked_out:
            session_lock_out_expires_at = request.session.get('lock_out_expires_at', False)
            if session_lock_out_expires_at:
                # If lock out happened for a previous login attempt, use the
                # session's lock_out_expires_at to calculate how much longer
                # lockout is in effect.
                lock_out_expires_at = datetime.strptime(
                    session_lock_out_expires_at,
                    '%Y-%m-%d %H:%M:%S.%f%z'
                )
                now = timezone.now()
                if lock_out_expires_at < now:
                    # Lock out should have expired by now, but
                    # request.axes_locked_out is still True.  Assume lockout
                    # will be cleared in less than a minute.  Set cool_off_time
                    # to a timedelta of zero.
                    cool_off_time = timedelta()
                else:
                    cool_off_time = lock_out_expires_at - now
            else:
                # User was just locked out.  Calculate and store the
                # lock_out_expires_at in the session.
                cool_off_duration = axes_helpers.get_cool_off()
                lock_out_expires_at = str(timezone.now() + cool_off_duration)
                request.session['lock_out_expires_at'] = lock_out_expires_at
                cool_off_time = cool_off_duration
        else:
            # request.axes_locked_out is not True.  Make sure there is no
            # lingering lock_out_expires_at property in the session.
            try:
                request.session.pop('lock_out_expires_at')
            except:
                pass

        # Make cool_off_time readable
        if cool_off_time is not None :
            cool_off_time = readable_wait_time(cool_off_time)

        return {
            'user_locked_out': user_locked_out,
            'cool_off_time': cool_off_time,
        }


def readable_wait_time(duration: timedelta):
    hours, remainder = divmod(duration.seconds, 3600)
    minutes, seconds = divmod(remainder, 60)
    return f'{hours}:{minutes:02}'

class PasswordResetResetLockoutView(PasswordResetCompleteView):

    def dispatch(self, *args, **kwargs):
        axes_reset(username=self.request.user.username)
        return super().dispatch(*args, **kwargs)


class SignUpView(EventMixin, ThemedPageMixin, CreateView):
    template_name='roster/sign_up.html'
    model = User
    form_class = UserRegistrationForm

    def get_initial(self, *args, **kwargs):
        initial = super(SignUpView, self).get_initial(**kwargs)
        # If registration during SSO, use info from the SSO user
        if self.request.session.get('sso', False):
            initial['user'] = self.request.user
        return initial

    def dispatch(self, request, *args, **kwargs):
        self.role = kwargs['role']
        return super().dispatch(request, *args, **kwargs)

    def post(self, request, *args, **kwargs):
        self.current_clusive_user = request.clusive_user
        self.current_site = get_current_site(request)
        return super().post(request, *args, **kwargs)

    def get_context_data(self, **kwargs):
        context = super().get_context_data(**kwargs)
        context['role'] = self.role
        context['isSSO'] = self.request.session.get('sso', False)
        return context

    def form_valid(self, form):
        # Don't call super since that would save the target model, which we might not want.
        target : User
        target = form.instance
        if not self.role in ['TE', 'PA', 'ST']:
            raise PermissionError('Invalid role')
        user: User
        if self.current_clusive_user:
            # There is a logged-in user, either a Guest or an SSO user.
            # Update the ClusiveUser and User objects based on the form target.
            clusive_user: ClusiveUser
            clusive_user = self.current_clusive_user
            isSSO = self.request.session.get('sso', False)
            update_clusive_user(clusive_user,
                                self.role,
                                ResearchPermissions.SELF_CREATED,
                                isSSO,
                                form.cleaned_data['education_levels'])
            user = clusive_user.user
            user.first_name = target.first_name
            # If the user is already logged in via SSO, these fields are already
            # set by the SSO process.  If not an SSO user, get the values from
            # the form.
            if not isSSO:
                user.username = target.username
                user.set_password(form.cleaned_data["password1"])
                user.email = target.email
            user.save()

            # Either log in the SSO user and redirect to the dashboard, or, for
            # Guests signing up, send the confirmation email to the new user and
            # log them in.
            if isSSO:
                login(self.request, user, 'allauth.account.auth_backends.AuthenticationBackend')
                logger.debug('sending signal for new google user who has completed registration')
                user_registered.send(self.__class__, clusive_user=clusive_user)
                return HttpResponseRedirect(reverse('dashboard'))
            else:
                send_validation_email(self.current_site, clusive_user)
                login(self.request, user, 'django.contrib.auth.backends.ModelBackend')
        else:
            # This is a new user.  Save the form target User object, and create a ClusiveUser.
            user = target
            user.set_password(form.cleaned_data["password1"])
            user.save()
            clusive_user = ClusiveUser.objects.create(user=user,
                                                      role=self.role,
                                                      permission=ResearchPermissions.SELF_CREATED,
                                                      anon_id=ClusiveUser.next_anon_id(),
                                                      education_levels = form.cleaned_data['education_levels'],
                                                      )
            send_validation_email(self.current_site, clusive_user)
        return HttpResponseRedirect(reverse('validate_sent', kwargs={'user_id' : user.id}))

    def configure_event(self, event: Event):
        event.page = 'Register'


class ValidateSentView(ThemedPageMixin, TemplateView):
    template_name = 'roster/validate_sent.html'

    def get_context_data(self, **kwargs):
        context = super().get_context_data(**kwargs)
        user = User.objects.get(pk=kwargs.get('user_id'))
        context['user_id'] = user.id
        context['email'] = user.email
        context['status'] = 'sent'
        return context


class ValidateResendView(ThemedPageMixin, TemplateView):
    template_name = 'roster/validate_sent.html'

    def get(self, request, *args, **kwargs):
        self.user = User.objects.get(pk=kwargs.get('user_id'))
        clusive_user = ClusiveUser.objects.get(user=self.user)
        if clusive_user.unconfirmed_email:
            send_validation_email(get_current_site(request), clusive_user)
            self.status = 'resent'
        else:
            logger.warning('Skipping email sending; already activated user %s', clusive_user)
            self.status = 'unneeded'
        return super().get(request, *args, **kwargs)

    def get_context_data(self, **kwargs):
        context = super().get_context_data(**kwargs)
        context['user_id'] = self.user.id
        context['email'] = self.user.email
        context['status'] = self.status
        return context


class ValidateEmailView(View):
    template = 'roster/validate.html'

    def get(self, request, *args, **kwargs):
        uid = kwargs.get('user_id')
        token = kwargs.get('token')
        user_model = get_user_model()
        try:
            user = user_model.objects.get(pk=uid)
            clusive_user = ClusiveUser.objects.get(user=user)
            if clusive_user.unconfirmed_email:
                check_token = default_token_generator.check_token(user, token)
                if check_token:
                    logger.info('Activating user %s', user)
                    clusive_user.unconfirmed_email = False
                    clusive_user.save()
                    result = 'activated'
                    logger.debug('sending signal for new user who has completed email validation')
                    user_registered.send(self.__class__, clusive_user=clusive_user)
                else:
                    logger.warning('Email validation check failed. User=%s; token=%s; result=%s',
                                user, token, check_token)
                    result = 'error'
            else:
                logger.warning('Skipping activation of already activated user %s', user)
                result = 'unneeded'
        except:
            result = 'error'
        context = {
            'status': result,
            'user_id': uid
        }
        return render(request, self.template, context)


class SignUpRoleView(EventMixin, ThemedPageMixin, FormView):
    form_class = AccountRoleForm
    template_name = 'roster/sign_up_role.html'

    def form_valid(self, form):
        clusive_user = self.request.clusive_user
        role = form.cleaned_data['role']
        if role == Roles.STUDENT:
            self.success_url = reverse('sign_up_age_check')
        else:
            # Logging in via SSO for the first time entails that there is a
            # clusive_user and its role is UNKNOWN
            isSSO = True if (clusive_user and clusive_user.role == Roles.UNKNOWN) else False
            if isSSO:
                update_clusive_user(clusive_user,
                                    role,
                                    ResearchPermissions.SELF_CREATED,
                                    isSSO)
            self.success_url = reverse('sign_up', kwargs={'role': role, 'isSSO': isSSO})
        return super().form_valid(form)

    def configure_event(self, event: Event):
        event.page = 'RegisterRole'


class SignUpAgeCheckView(EventMixin, ThemedPageMixin, FormView):
    form_class = AgeCheckForm
    template_name = 'roster/sign_up_age_check.html'

    def form_valid(self, form):
        clusive_user = self.request.clusive_user
        logger.debug("of age: %s", repr(form.cleaned_data['of_age']))
        if form.cleaned_data['of_age'] == 'True':
            # Logging in via SSO for the first time entails that there is a
            # clusive_user and its role is UNKNOWN
            isSSO = True if (clusive_user and clusive_user.role == Roles.UNKNOWN) else False
            if clusive_user and clusive_user.role == Roles.UNKNOWN:
                update_clusive_user(self.request.clusive_user,
                                    Roles.STUDENT,
                                    ResearchPermissions.SELF_CREATED,
                                    isSSO)
            self.success_url = reverse('sign_up', kwargs={'role': Roles.STUDENT, 'isSSO': isSSO})
        else:
            self.success_url = reverse('sign_up_ask_parent')
        return super().form_valid(form)

    def configure_event(self, event: Event):
        event.page = 'RegisterAge'


class SignUpAskParentView(EventMixin, ThemedPageMixin, TemplateView):
    template_name = 'roster/sign_up_ask_parent.html'

    def get(self, request, *args, **kwargs):
        # Create and log the event as usual, but then delete any SSO underage
        # student records.
        result = super().get(request, *args, **kwargs)
        logout_sso(request, 'student')
        return result

    def configure_event(self, event: Event):
        event.page = 'RegisterAskParent'

class PreferenceView(View):

    def get(self, request):
        user = ClusiveUser.from_request(request)
        return JsonResponse(user.get_preferences_dict())

    def post(self, request):
        try:
            request_prefs = json.loads(request.body)
        except json.JSONDecodeError:
            return JsonResponse({'success': 0, 'message': 'Invalid JSON in request'})

        user = ClusiveUser.from_request(request)
        set_user_preferences(user, request_prefs, None, None, request)

        return JsonResponse({'success': 1})


# TODO: should we specially log an event that adopts a full new preference set?
class PreferenceSetView(View):

    def post(self, request):
        user = ClusiveUser.from_request(request)
        try:
            request_json = json.loads(request.body)
        except json.JSONDecodeError:
            return JsonResponse({'success': 0, 'message': 'Invalid JSON in request'})

        desired_prefs_name = request_json["adopt"]
        event_id = request_json["eventId"]
        timestamp = timezone.now()

        try:
            desired_prefs = PreferenceSet.get_json(desired_prefs_name)
        except PreferenceSet.DoesNotExist:
            return JsonResponse(status=404, data={'message': 'Preference set named %s does not exist' % desired_prefs_name})

        set_user_preferences(user, desired_prefs, event_id, timestamp, request)

        # Return the preferences set
        return JsonResponse(desired_prefs)


# Set user preferences from a dictionary
def set_user_preferences(user, new_prefs, event_id, timestamp, request, reader_info=None):
    """Sets User's preferences to match the given dictionary of preference values."""
    old_prefs = user.get_preferences_dict()
    prefs_to_use = new_prefs
    for pref_key in prefs_to_use:
        old_val = old_prefs.get(pref_key)
        if old_val != prefs_to_use[pref_key]:
            # Preference changes associated with a page event (user action)
            if(event_id):
                set_user_preference_and_log_event(user, pref_key, prefs_to_use[pref_key], event_id, timestamp, request, reader_info=reader_info)
            # Preference changes not associated with a page event - not logged
            else:
                user.set_preference(pref_key, prefs_to_use[pref_key])

            # logger.debug("Pref %s changed %s (%s) -> %s (%s)", pref_key,
            #              old_val, type(old_val),
            #              pref.typed_value, type(pref.typed_value))

def set_user_preference_and_log_event(user, pref_key, pref_value, event_id, timestamp, request, reader_info=None):
    pref = user.set_preference(pref_key, pref_value)
    preference_changed.send(sender=ClusiveUser.__class__, request=request, event_id=event_id, preference=pref, timestamp=timestamp, reader_info=reader_info)

@receiver(client_side_prefs_change, sender=Message)
def set_preferences_from_message(sender, content, timestamp, request, **kwargs):
    logger.debug("client_side_prefs_change message received")
    reader_info = content.get("readerInfo")
    user = request.clusive_user
    set_user_preferences(user, content["preferences"], content["eventId"], timestamp, request, reader_info=reader_info)


class ManageView(LoginRequiredMixin, EventMixin, ThemedPageMixin, SettingsPageMixin, PeriodChoiceMixin, TemplateView):
    template_name = 'roster/manage.html'

    def get(self, request, *args, **kwargs):
        user = request.clusive_user
        # See if there's a Tip that should be shown
        self.tip_shown = TipHistory.get_tip_to_show(user, page="Manage")
        self.tours = TipHistory.tour_list(user, page="Manage")
        if not user.can_manage_periods:
            self.handle_no_permission()
        return super().get(request, *args, **kwargs)

    def get_context_data(self, **kwargs):
        context = super().get_context_data(**kwargs)
        if self.current_period is not None:
            context['people'] = self.make_people_info_list(self.request.user)
            context['period_name_form'] = PeriodNameForm(instance=self.current_period)
        context['tip_name'] = None
        context['tip_shown'] = self.tip_shown.name if self.tip_shown else None
        context['tours'] = self.tours
        context['show_teacher_resource_link'] = self.request.clusive_user.can_manage_periods
        context['clusive_user'] = self.request.clusive_user
        return context

    def make_people_info_list(self, current_user):
        people = self.current_period.users.exclude(user=current_user).order_by(Lower('user__first_name'))
        return [{
            'info': {
                'first_name': p.user.first_name,
                'email': p.user.email,
                'role' : Roles.display_name(p.role),
                'id': p.user.id
            }
        } for p in people]

    def configure_event(self, event: Event):
        event.page = 'Manage'


class ManageCreateUserView(LoginRequiredMixin, EventMixin, ThemedPageMixin, SettingsPageMixin, CreateView):
    model = User
    form_class = SimpleUserCreateForm
    template_name = 'roster/manage_create_user.html'
    period = None

    def dispatch(self, request, *args, **kwargs):
        self.period = get_object_or_404(Period, id=kwargs['period_id'])
        # Sanity check requested period
        cu = request.clusive_user
        if not cu.can_manage_periods or not self.period.users.filter(id=cu.id).exists():
            self.handle_no_permission()
        self.creating_user_role = cu.role
        return super().dispatch(request, *args, **kwargs)

    def get_success_url(self):
        return reverse('manage', kwargs={'period_id': self.period.id})

    def get_context_data(self, **kwargs):
        data = super().get_context_data(**kwargs)
        data['period_id'] = self.period.id
        return data

    def form_valid(self, form):
        # Create User
        form.save()
        target : User
        target = form.instance
        # Set password
        new_pw = form.cleaned_data['password']
        if new_pw:
            target.set_password(new_pw)
            target.save()
        # Create ClusiveUser
        if self.creating_user_role == Roles.TEACHER:
            perm = ResearchPermissions.TEACHER_CREATED
        elif self.creating_user_role == Roles.PARENT:
            perm = ResearchPermissions.PARENT_CREATED
        else:
            self.handle_no_permission()
        cu = ClusiveUser.objects.create(user=target,
                                        role=Roles.STUDENT,
                                        anon_id=ClusiveUser.next_anon_id(),
                                        permission=perm)

        # Add user to the Period
        self.period.users.add(cu)
        return super().form_valid(form)

    def configure_event(self, event: Event):
        event.page = 'ManageCreateStudent'

class ManageEditUserView(LoginRequiredMixin, EventMixin, ThemedPageMixin, SettingsPageMixin, UpdateView):
    model = User
    form_class = UserEditForm
    template_name = 'roster/manage_edit_user.html'
    period = None

    def dispatch(self, request, *args, **kwargs):
        self.period = get_object_or_404(Period, id=kwargs['period_id'])
        # Sanity check requested period
        cu = request.clusive_user
        if not cu.can_manage_periods or not self.period.users.filter(id=cu.id).exists():
            self.handle_no_permission()
        # Sanity check requested User. Associated ClusiveUser should be a member of that Period.
        target = get_object_or_404(User, id=kwargs['pk'])
        if not self.period.users.filter(user__id=target.id).exists():
            self.handle_no_permission()
        return super().dispatch(request, *args, **kwargs)

    def get_success_url(self):
        return reverse('manage', kwargs={'period_id': self.period.id})

    def get_context_data(self, **kwargs):
        data = super().get_context_data(**kwargs)
        data['period_id'] = self.period.id
        return data

    def form_valid(self, form):
        form.save()
        target : User
        target = form.instance
        new_pw = form.cleaned_data.get('password')
        if new_pw:
            target.set_password(new_pw)
            target.save()
        return super().form_valid(form)

    def configure_event(self, event: Event):
        event.page = 'ManageEditStudent'


class ManageEditPeriodView(LoginRequiredMixin, EventMixin, ThemedPageMixin, SettingsPageMixin, UpdateView):
    model = Period
    form_class = PeriodNameForm
    template_name = 'roster/manage_edit_period.html'

    def dispatch(self, request, *args, **kwargs):
        cu = request.clusive_user
        if not cu.can_manage_periods or not self.get_object().users.filter(id=cu.id).exists():
            self.handle_no_permission()
        return super().dispatch(request, *args, **kwargs)

    def get_success_url(self):
        return reverse('manage', kwargs={'period_id': self.object.id})

    def configure_event(self, event: Event):
        event.page = 'ManageEditPeriod'


class ManageCreatePeriodView(LoginRequiredMixin, EventMixin, ThemedPageMixin, SettingsPageMixin, CreateView):
    """
    Displays a choice for the user between the various supported methods for creating a new Period.
    Options are manual (always available) and importing from Google Classroom (if user has a connected Google acct).
    Redirects to manage page for manual creation, or to GetGoogleCourses.
    """
    model = Period
    form_class = PeriodCreateForm
    template_name = 'roster/manage_create_period.html'

    def get_form(self, form_class=None):
        instance=Period(site=self.clusive_user.get_site())
        kwargs = self.get_form_kwargs()
        kwargs['instance'] = instance
        kwargs['allow_google'] = (self.clusive_user.data_source == RosterDataSource.GOOGLE)
        logger.debug('kwargs %s', kwargs)
        return PeriodCreateForm(**kwargs)

    def dispatch(self, request, *args, **kwargs):
        cu = request.clusive_user
        if not cu.can_manage_periods:
            self.handle_no_permission()
        self.clusive_user = cu
        return super().dispatch(request, *args, **kwargs)

    def get_success_url(self):
        return reverse('manage', kwargs={'period_id': self.object.id})

    def form_valid(self, form):
        if form.cleaned_data.get('create_or_import') == 'google':
            # Do not save the period, just redirect.
            return HttpResponseRedirect(reverse('get_google_courses'))
        else:
            # Save Period and add current user
            result = super().form_valid(form)
            self.object.users.add(self.clusive_user)
            return result

    def configure_event(self, event: Event):
        event.page = 'ManageCreatePeriod'

def finish_login(request):
    """
    Called as the redirect after Google Oauth SSO login.
    Checks if we need to ask user for their role and privacy policy agreement, or if that's already done.
    """
    if request.user.is_staff:
        return HttpResponseRedirect('/admin')
    clusive_user = ClusiveUser.from_request(request)
    google_user = SocialAccount.objects.filter(user=request.user, provider='google')
    if google_user:
        # If you're logging in via Google, then you are marked as a Google user from now on.
        if clusive_user.data_source != RosterDataSource.GOOGLE:
            logger.debug("  Changing user to Google user")
            clusive_user.data_source = RosterDataSource.GOOGLE
            clusive_user.external_id = google_user[0].uid
            clusive_user.save()
    else:
        # Not a Google user
        if clusive_user.data_source != RosterDataSource.CLUSIVE:
            logger.debug("  Changing user to non-google user")
            clusive_user.data_source = RosterDataSource.CLUSIVE
            clusive_user.save()

    # Check for valid Bookshare access token for this user.
    if is_bookshare_connected(request):
        request.session['bookshare_connected'] = True
    else:
        request.session['bookshare_connected'] = False

    # If you haven't logged in before, your role will be UNKNOWN and we need to ask you for it.
    if clusive_user.role == Roles.UNKNOWN:
        request.session['sso'] = True
        return HttpResponseRedirect(reverse('sign_up_role'))
    else:
        return HttpResponseRedirect(reverse('dashboard'))


def update_clusive_user(current_clusive_user, role, permissions, isSSO, edu_levels=None):
    clusive_user: ClusiveUser
    clusive_user = current_clusive_user
    logger.debug('Updating %s from %s to %s', clusive_user, clusive_user.role, role)
    clusive_user.role = role
    clusive_user.permission = permissions
    if isSSO:
        clusive_user.unconfirmed_email = False
    if edu_levels:
        clusive_user.education_levels = edu_levels
    clusive_user.save()


def send_validation_email(site, clusive_user : ClusiveUser):
    clusive_user.unconfirmed_email = True
    clusive_user.save()
    user = clusive_user.user
    token = default_token_generator.make_token(user)
    logger.info('Generated validation token for user: %s %s', user, token)
    context = {
        'site_name': site.name,
        'domain': site.domain,
        'protocol': 'https', # Note, this will send incorrect URLs in local development without https.
        'email': user.email,
        'uid': user.pk,
        'user': user,
        'token': token,
    }
    subject = loader.render_to_string('roster/validate_subject.txt', context)
    # Email subject *must not* contain newlines
    subject = ''.join(subject.splitlines())
    body = loader.render_to_string('roster/validate_email.txt', context)
    from_email = None  # Uses default specified in settings
    email_message = EmailMultiAlternatives(subject, body, from_email, [user.email])
    # TODO add if we create HTML email
    # if html_email_template_name is not None:
    #     html_email = loader.render_to_string(html_email_template_name, context)
    #     email_message.attach_alternative(html_email, 'text/html')
    email_message.send()

def cancel_registration(request):
    logger.debug("Cancelling registration")
    logout_sso(request)
    return HttpResponseRedirect('/')

def logout_sso(request, student=''):
    """This is used in the cases where (1) an SSO user has cancelled the
    registration process or (2) a student signed up using SSO, but is not of
    age.  Remove associated User, ClusiveUser, SocialAccount, and AccessToken
    records, effectively logging out.  If not an SSO situation, this does
    nothing."""
    clusive_user = request.clusive_user
    if (clusive_user and clusive_user.role == Roles.UNKNOWN) or request.session.get('sso', False):
        logger.debug("SSO logout, and removing records for %s %s", student, clusive_user)
        django_user = request.user
        logout(request)
        django_user.delete()
    else:
        logger.debug("Unregistered user, nothing to delete")


class SyncMailingListView(View):
    """
    Called by script to periodically send new member info to the mailing list software.
    """

    def get(self, request):
        logger.debug('Sync mailing list request received')
        messages = MailingListMember.synchronize_user_emails()
        return JsonResponse({
            'success': 1,
            'messages': messages,
        })


class GoogleCoursesView(LoginRequiredMixin, EventMixin, ThemedPageMixin, TemplateView, FormView):
    """
    Displays the list of Google Classroom courses and allows user to choose one to import.
    Expects to receive a 'google_courses' parameter in the session, which is a list of dicts
    each of which has at least 'name', 'id', and 'imported' (aka already exists in Clusive).
    See GetGoogleCourses, which sets this.
    After choice is made, redirects to GetGoogleRoster.
    """
    form_class = GoogleCoursesForm
    courses = []
    template_name = 'roster/manage_show_google_courses.html'

    def get_form(self, form_class=None):
        kwargs = self.get_form_kwargs()
        return GoogleCoursesForm(**kwargs, courses = self.request.session.get('google_courses', []))

    def dispatch(self, request, *args, **kwargs):
        cu = request.clusive_user
        if not cu.can_manage_periods:
            self.handle_no_permission()
        self.clusive_user = cu
        return super().dispatch(request, *args, **kwargs)

    def get_success_url(self):
        selected_course_id = self.request.POST.get('course_select')
        return reverse('get_google_roster', kwargs={'course_id': selected_course_id})

    def configure_event(self, event: Event):
        event.page = 'ManageImportPeriodChoice'

class GoogleRoleMap:
    ROLE_MAP = { 'students': Roles.STUDENT, 'teachers': Roles.TEACHER }

    @classmethod
    def clusive_display_name(cls, google_role):
        return Roles.display_name(GoogleRoleMap.ROLE_MAP[google_role])

class GoogleRosterView(LoginRequiredMixin, ThemedPageMixin, EventMixin, TemplateView):
    """
    Display the roster of a google class, allow user to confirm whether it should be imported.
    Expects google_courses and google_roster parameters in the session: see GetGoogleRoster method.
    The roster is saved in the session for use if the user confirms creation.
    """
    template_name = 'roster/manage_show_google_roster.html'

    def make_roster_tuples(self, google_roster):
        tuples = []
        for group in google_roster:
            for person in google_roster[group]:
                email = person['profile']['emailAddress']
                google_id = person['profile']['id']
                users = User.objects.filter(email=email)
                if users.exists():
                    user_with_that_email = users.first()
                    # Exclude the current user from the roster.
                    if self.request.user == user_with_that_email:
                        continue
                    clusive_user = ClusiveUser.objects.get(user=user_with_that_email)
                    a_person = {
                        'name': user_with_that_email.first_name,
                        'email': email,
                        'role': clusive_user.role,
                        'role_display': Roles.display_name(clusive_user.role),
                        'exists': True,
                        'external_id': google_id
                    }
                else:
                    a_person = {
                        'name': person['profile']['name']['givenName'],
                        'email': email,
                        'role': GoogleRoleMap.ROLE_MAP[group],
                        'role_display': GoogleRoleMap.clusive_display_name(group),
                        'exists': False,
                        'external_id': google_id
                    }
                tuples.append(a_person)
        return tuples

    def dispatch(self, request, *args, **kwargs):
        cu = request.clusive_user
        if not cu.can_manage_periods:
            self.handle_no_permission()
        self.clusive_user = cu

        # API returns all courses, we need to search for the one we're importing.
        google_courses = self.request.session.get('google_courses', [])
        self.course = None
        for course in google_courses:
            if course['id'] == kwargs['course_id']:
                self.course = course
                break
        if not self.course:
            raise PermissionDenied('Course not found')

        # Period name for Clusive is a composite of Google's "name" and (optional) "section"
        self.period_name = self.course['name']
        if 'section' in self.course:
            self.period_name += ' ' + self.course['section']

        # Extract interesting data from the Google roster.
        google_roster = self.request.session.get('google_roster', {})
        self.people = self.make_roster_tuples(google_roster)
        # Data stored in session until user confirms addition (or cancels).
        # Consider also keeping:  course descriptionHeading, updateTime, courseState
        course_data = {
            'id': self.course['id'],
            'name': self.period_name,
            'people': self.people,
        }
        request.session['google_period_import'] = course_data
        logger.debug('Session data stored: %s', course_data)
        return super().dispatch(request, *args, **kwargs)

    def get_context_data(self, **kwargs):
        context = super().get_context_data(**kwargs)
        context.update({
            'course_id': self.course['id'],
            'period_name': self.period_name,
            'people': self.people,
        })
        return context

    def configure_event(self, event: Event):
        event.page = 'ManageImportPeriodConfirm'

class GooglePeriodImport(LoginRequiredMixin, RedirectView):
    """
    Import new Period data that was just confirmed, then redirect to manage page.
    """

    def get(self, request, *args, **kwargs):
        course_id = kwargs['course_id']
        session_data = request.session.get('google_period_import', None)
        if not session_data or session_data['id'] != course_id:
            raise PermissionDenied('Import data is out of date')
        creator = request.clusive_user

        # Find or create user accounts
        user_list = [creator]
        creating_permission = ResearchPermissions.TEACHER_CREATED if creator.role == Roles.TEACHER \
            else ResearchPermissions.PARENT_CREATED
        for person in session_data['people']:
            if person['exists']:
                clusive_user = ClusiveUser.objects.get(user__email=person['email'])
                clusive_user.external_id = person['external_id']
                clusive_user.save()
                user_list.append(clusive_user)
            else:
                properties = {
                    'username': person['email'],
                    'email': person['email'],
                    'first_name': person['name'],
                    'role': person['role'],
                    'permission': creating_permission,
                    'anon_id': ClusiveUser.next_anon_id(),
                    'data_source': RosterDataSource.GOOGLE,
                    'external_id': person['external_id'],
                }
                user_list.append(ClusiveUser.create_from_properties(properties))

        # Create Period
        period = Period.objects.create(name=session_data['name'],
                                       site=creator.get_site(),
                                       data_source=RosterDataSource.GOOGLE,
                                       external_id=session_data['id'])
        period.users.set(user_list)
        period.save()
        self.period = period

        return super().get(request, *args, **kwargs)

    def get_redirect_url(self, *args, **kwargs):
        # Redirect to newly created period
        return reverse('manage', kwargs={'period_id': self.period.id})

class GetGoogleCourses(LoginRequiredMixin, View):
    """
    Calls the Google Classroom API to get a list of courses for this user, then redirects to GoogleCoursesView.
    Requests additional Google permissions if necessary.
    """
    provider = 'google'
    classroom_scopes = 'https://www.googleapis.com/auth/classroom.courses.readonly https://www.googleapis.com/auth/classroom.rosters.readonly https://www.googleapis.com/auth/classroom.profile.emails'
    auth_parameters = urlencode({
        'provider': provider,
        'scopes': classroom_scopes,
        'authorization': 'http://accounts.google.com/o/oauth2/v2/auth?'
    })

    def get(self, request, *args, **kwargs):
        logger.debug("GetGoogleCourses")
        teacher_id = self.google_teacher_id(request.user)
        if teacher_id:
            db_access = OAuth2Database()
            user_credentials = self.make_credentials(request.user, self.classroom_scopes, db_access)
            service = build('classroom', 'v1', credentials=user_credentials)
            try:
                results = service.courses().list(teacherId=teacher_id, pageSize=30).execute()
            except HttpError as e:
                if e.status_code == 403:
                    request.session['add_scopes_return_uri'] = 'get_google_courses'
                    request.session['add_scopes_course_id'] = None
                    return HttpResponseRedirect(reverse('add_scope_access') + '?' + self.auth_parameters)
                else:
                    raise
            courses = results.get('courses', [])
        else:
            courses = []
        logger.debug('There are (%s) Google courses', len(courses))
        for course in courses:
            course['imported'] = Period.objects.filter(data_source=RosterDataSource.GOOGLE, external_id=course['id']).exists()
            logger.debug('- %s, id = %s. Imported=%s', course['name'], course['id'], course['imported'])
        request.session['google_courses'] = courses
        return HttpResponseRedirect(reverse('manage_google_courses'))

    def make_credentials(self, user, scopes, db_access):
        client_info = db_access.retrieve_client_info(self.provider)
        access_token = db_access.retrieve_access_token(user, self.provider)
        return Credentials(access_token.token,
                            refresh_token=access_token.token_secret,
                            client_id=client_info.client_id,
                            client_secret=client_info.secret,
                            token_uri='https://accounts.google.com/o/oauth2/token')

    def google_teacher_id(self, user):
        # Rationale: Google teacher identifer can be the special key 'me', the
        # user's Google account email address, or their Google identifier.  Only
        # the latter is guaranteed to match a Google course's teacher
        # identifier.
        # https://developers.google.com/classroom/reference/rest/v1/courses/list
        try:
            google_user = SocialAccount.objects.get(user=user, provider='google')
            return google_user.uid
        except SocialAccount.DoesNotExist:
            logger.debug('User %s is not an SSO user', user.username)
            return None

class GetGoogleRoster(GetGoogleCourses):
    """
    Calls Google Classroom API to get the roster of a given course, then redirects to GoogleRosterView.
    """

    def get(self, request, *args, **kwargs):
        # There should always be a `course_id` which identifies a Google course,
        # but the context may or may not include a Clusive `period_id`
        course_id = kwargs.get('course_id')
        period_id = kwargs.get('period_id')
        db_access = OAuth2Database()
        user_credentials = self.make_credentials(request.user, self.classroom_scopes, db_access)
        service = build('classroom', 'v1', credentials=user_credentials)

        # TODO:  could get a permission error, not because of lack of scope, but
        # because the access_token has expired, and need a new one.  Should use
        # the `refresh` workflow instead of the `code` workflow -- the latter
        # will always work, however.  Question is, can you tell from the
        # authorization error (HttpError) if it's lack of scope or expired
        # token?
        # Note: documentation for `pageSize` query parameter (defaults to 30):
        # https://developers.google.com/classroom/reference/rest/v1/courses.students/list
        # https://developers.google.com/classroom/reference/rest/v1/courses.teachers/list
        try:
            studentResponse = service.courses().students().list(courseId=course_id, pageSize=100).execute()
            teacherResponse = service.courses().teachers().list(courseId=course_id).execute()
        except HttpError as e:
            if e.status_code == 403:
                request.session['add_scopes_return_uri'] = 'get_google_roster'
                request.session['add_scopes_course_id'] = course_id
                request.session['add_scopes_period_id'] = period_id
                return HttpResponseRedirect(reverse('add_scope_access') + '?' + self.auth_parameters)
            else:
                raise
        students = studentResponse.get('students', [])
        teachers = teacherResponse.get('teachers', [])
        self.log_results(students, 'students')
        self.log_results(teachers, 'teachers')

        request.session['google_roster'] = { 'students': students, 'teachers': teachers }
        if period_id is not None:
            return HttpResponseRedirect(reverse('google_roster_sync', kwargs=kwargs))
        else:
            return HttpResponseRedirect(reverse('manage_google_roster', kwargs={'course_id': course_id}))

    def log_results(self, group, role):
        logger.debug('Get Google roster: there are (%s) %s', len(group), role)
        for person in group:
            logger.debug('- %s, %s', person['profile']['name']['givenName'], person['profile']['emailAddress'])

class GoogleRosterSyncView(LoginRequiredMixin, ThemedPageMixin, TemplateView):
    """
    Calls GetGoogleRoster to get the current google classroom roster associated
    with the Period and displays what needs updating.
    """
    period = None
    google_roster = {}
    period_roster = None
    roster_updates = []
    any_changes = False
    template_name = 'roster/manage_review_google_sync_roster.html'

    def dispatch(self, request, *args, **kwargs):
        cu = request.clusive_user
        self.period = get_object_or_404(Period, pk=kwargs.get('period_id'))

        if not cu.can_manage_periods:
            self.handle_no_permission()

        # Extract a list of people from the Google roster and the Period's
        # roster to make the list of updates.
        self.google_roster = self.request.session.get('google_roster', {})
        self.period_roster = self.period.users.exclude(user=request.user).order_by('user__first_name')
        self.roster_updates = self.make_roster_updates(cu)
        request.session['google_roster_updates'] = {
            'period_id': self.period.id,
            'roster_updates': self.roster_updates
        }
        logger.debug('Session data (roster updates) stored: %s', self.roster_updates)
        return super().dispatch(request, *args, **kwargs)

    def get_context_data(self, **kwargs):
        context = super().get_context_data(**kwargs)
        context['current_period'] = self.period
        if self.period is not None:
            context['roster_updates'] = self.roster_updates
            context['any_changes'] = self.any_changes
            context['course_id'] = kwargs['course_id']
            context['current_period'] = self.period
        return context

    def make_roster_updates(self, teacher):
        updates = []
        # 1. Loop to find clusive_users in the Period that are either (1) in the
        # google_roster whose email may have changed or (2) no longer in the
        # google_roster
        for clusive_user in self.period_roster:
            google_user = None
            google_id = clusive_user.external_id
            clusive_email = clusive_user.user.email
            for group in self.google_roster:
                if google_id:
                    google_user = next((person for person in self.google_roster[group] if person['profile']['id'] == google_id), None)
                else:
                    # In case an external_id was not stored in the clusive_user
                    # when it was created, then use its email.  Also, take the
                    # time to record the external_id now.
                    google_user = next((person for person in self.google_roster[group] if person['profile']['emailAddress'] == clusive_email), None)
                    if google_user:
                        google_id = google_user['profile']['id']
                        clusive_user.external_id = google_id
                        clusive_user.save()

                if google_user:     # google_user is a clusive_user
                    break

            if google_user is not None:
                # Found clusive_user in the Period that is also in the
                # google_roster.
                an_update = {}
                an_update['exists'] = True
                an_update['in_period'] = True
                an_update['name'] = clusive_user.user.first_name
                an_update['role'] = clusive_user.role
                an_update['role_display'] = Roles.display_name(clusive_user.role)
                self.check_email(clusive_user, google_user, an_update)
                an_update['google_id'] = google_id
                updates.append(an_update)

            else:
                # clusive_user in Period but not in google_roster implies the
                # google person left the google classroom.  The update is that
                # the corrsponding clusive_user is to be removed from the
                # Period.
                an_update = {}
                an_update['exists'] = True
                an_update['in_period'] = True
                an_update['remove'] = True
                an_update['name'] = clusive_user.user.first_name
                an_update['email'] = clusive_user.user.email
                an_update['role'] = clusive_user.role
                an_update['role_display'] = Roles.display_name(clusive_user.role)
                an_update['google_id'] = clusive_user.external_id
                self.any_changes = True
                updates.append(an_update)

        # 2. Loop through the google_roster to find people in the google class
        # who need to be added to the Period
        for group in self.google_roster:
            for google_user in self.google_roster[group]:
                google_id = google_user['profile']['id']
                google_email = google_user['profile']['emailAddress']
                clusive_user = None
                if ClusiveUser.objects.filter(external_id=google_id).exists():
                    clusive_user = ClusiveUser.objects.get(external_id=google_id)
                elif User.objects.filter(email=google_email).exists():
                    # In case an external_id was not stored in the clusive_user
                    # when it was created, then use its email.  Also, record
                    # the external_id for future use.
                    user_via_email = User.objects.get(email=google_email)
                    clusive_user = ClusiveUser.objects.get(user=user_via_email)
                    clusive_user.external_id = google_id
                    clusive_user.save()

                if clusive_user:
                    if clusive_user == teacher:
                        continue
                    try:
                        self.period_roster.get(id=clusive_user.id)
                        # Google person has a Clusive account and is in the
                        # period.  Already dealt with in Loop #1
                        continue
                    except:
                        # Google person in google class has a Clusive account,
                        # but is not in Period, add them.
                        an_update = {}
                        an_update['exists'] = True
                        an_update['in_period'] = False
                        an_update['name'] = clusive_user.user.first_name
                        an_update['role'] = clusive_user.role
                        an_update['role_display'] = Roles.display_name(clusive_user.role)
                        self.check_email(clusive_user, google_user, an_update)
                        an_update['google_id'] = google_id
                        self.any_changes = True
                        updates.append(an_update)
                else:
                    # Google person in google class but does not even have a
                    # Clusive account.
                    an_update = {}
                    an_update['exists'] = False
                    an_update['in_period'] = False
                    an_update['name'] = google_user['profile']['name']['givenName']
                    an_update['email'] = google_user['profile']['emailAddress']
                    an_update['role'] = GoogleRoleMap.ROLE_MAP[group]
                    an_update['role_display'] = GoogleRoleMap.clusive_display_name(group)
                    an_update['google_id'] = google_id
                    self.any_changes = True
                    updates.append(an_update)
            # end google_user loop
        # end google group loop
        return updates

    def check_email(self, clusive_user, google_user, an_update):
        if clusive_user.user.email != google_user['profile']['emailAddress']:
            an_update['new_email'] = True
            an_update['email'] = google_user['profile']['emailAddress']
            self.any_changes = True
        else:
            an_update['new_email'] = False
            an_update['email'] = clusive_user.user.email

class GooglePeriodRosterUpdate(LoginRequiredMixin, RedirectView):
    """
    Import updates to the Period roster that was just confirmed, then redirect
    to manage page.
    """
    period = None

    def get(self, request, *args, **kwargs):
        period_id = kwargs['period_id']
        period = get_object_or_404(Period, pk=period_id)

        session_data = request.session.get('google_roster_updates', None)
        if not session_data or session_data['period_id'] != period_id:
            raise PermissionDenied('Roster updates are out of date')
        creator = request.clusive_user
        period_roster = period.users.exclude(user=request.user).order_by('user__first_name')
        logger.debug('period_roster: %s', period_roster)

        # Find or create user accounts, "remove" users from Period
        creating_permission = ResearchPermissions.TEACHER_CREATED if creator.role == Roles.TEACHER \
            else ResearchPermissions.PARENT_CREATED
        for person in session_data['roster_updates']:
            if not person.get('exists', False):
                properties = {
                    'username': person['email'],
                    'email': person['email'],
                    'first_name': person['name'],
                    'role': person['role'],
                    'permission': creating_permission,
                    'anon_id': ClusiveUser.next_anon_id(),
                    'data_source': RosterDataSource.GOOGLE,
                    'external_id': person['google_id'],
                }
                clusive_user = ClusiveUser.create_from_properties(properties)
                period.users.add(clusive_user)
                clusive_user.save()

            elif person.get('in_period', False) == False:
                clusive_user = ClusiveUser.objects.get(external_id=person['google_id'])
                period.users.add(clusive_user)
                clusive_user.save()

            elif person.get('remove', False):
                user_to_remove = ClusiveUser.objects.get(external_id=person['google_id'])
                period.users.remove(user_to_remove)
                user_to_remove.save()

            elif person.get('new_email', False):
                # (Google) SSO users have an associated EmailAddress -- update
                # both their User.email and their EmailAddress, if any.  There
                # is no EmailAddress if `person` has yet to register with
                # Clusive.
                clusive_user = ClusiveUser.objects.get(external_id=person['google_id'])
                clusive_user.user.email = person['email']
                clusive_user.user.save()
                try:
                    email_address = EmailAddress.objects.get(user_id=clusive_user.user.id)
                    email_address.email = person['email']
                    email_address.save()
                except EmailAddress.DoesNotExist:
                    pass
            else:
                # Person already in period, with no changes -- nothing to add(),
                # remove(), nor update.
                logger.debug("User %s already in period %s", person['email'], period.name)

        period.save()
        self.period = period
        return super().get(request, *args, **kwargs)

    def get_redirect_url(self, *args, **kwargs):
        # Redirect to newly updated period
        return reverse('manage', kwargs={'period_id': self.period.id})

########################################
#
# Functions for adding scope(s) workflow

class OAuth2Database(object):

    def retrieve_client_info(self, provider):
        client_info = SocialApp.objects.filter(provider=provider).first()
        return client_info

    def retrieve_access_token(self, user, provider):
        access_token = SocialToken.objects.filter(
            account__user=user, account__provider=provider
        ).first()
        return access_token

    def update_access_token(self, access_token_json, user, provider):
        db_token = self.retrieve_access_token(user, provider)
        db_token.token = access_token_json.get('access_token')
        db_token.expires_at = timezone.now() + timedelta(seconds=int(access_token_json.get('expires_in')))

        # Update the refresh token only if a new one was provided.  OAuth2
        # providers don't always send a refresh token.
        if access_token_json.get('refresh_token') != None:
            db_token.token_secret = access_token_json['refresh_token']
        db_token.save()

def add_scope_access(request):
    """First step for the request-additional-scope-access workflow.  Sets a new
    `state` query parameter (the anti-forgery token) for the workflow, and
    stores it in the session as `oauth2_state`.  Redirects to provider's
    authorization end point."""
    provider = request.GET.get('provider')
    new_scopes = request.GET.get('scopes')
    authorization_uri = request.GET.get('authorization')
    oauth2_state = get_random_string(12)
    request.session['oauth2_state'] = oauth2_state

    client_info = OAuth2Database().retrieve_client_info(provider)
    parameters = urlencode({
        'client_id': client_info.client_id,
        'response_type': 'code',
        'scope': new_scopes,
        'include_granted_scopes': 'true',
        'state': oauth2_state,
        'redirect_uri': get_add_scope_redirect_uri(request),
    })
    logger.debug('Authorization request to provider for larger scope access')
    return HttpResponseRedirect(authorization_uri + parameters)

def add_scope_callback(request):
    """Handles callback from OAuth2 provider where access tokens are given for
    the requested scopes."""
    request_state = request.GET.get('state')
    session_state = request.session.get('oauth2_state')
    if request_state != session_state:
        raise OAuth2Error("Mismatched state in request: %s" % request_state)

    code = request.GET.get('code')
    dbAccess = OAuth2Database()
    # TODO: the provider is hard coded here -- how to parameterize?  Note that
    # this function is specific to google, so perhaps okay.
    client_info = dbAccess.retrieve_client_info('google')
    logger.debug('Token request to provider for larger scope access')
    resp = requests.request(
        'POST',
        'https://accounts.google.com/o/oauth2/token',
        data={
            'redirect_uri': get_add_scope_redirect_uri(request),
            'grant_type': 'authorization_code',
            'code': code,
            'client_id': client_info.client_id,
            'client_secret': client_info.secret,
            'state': request_state
        }
    )
    access_token = None
    if resp.status_code == 200 or resp.status_code == 201:
        access_token = resp.json()
    if not access_token or access_token.get('access_token') == None:
        raise OAuth2Error("Error retrieving access token: none given, status: %d" % resp.status_code)
    dbAccess.update_access_token(access_token, request.user, 'google')

    # TODO:  There has to be a better way.
    return_uri = request.session['add_scopes_return_uri']
    course_id = request.session.get('add_scopes_course_id')
    period_id = request.session.get('add_scopes_period_id')
    logger.debug('Larger scope access request complete, returning to %s, with course id %s', return_uri, course_id)
    if course_id:
        return HttpResponseRedirect(reverse(return_uri, kwargs={'course_id': course_id, 'period_id': period_id}))
    else:
        return HttpResponseRedirect(reverse(return_uri))


def get_add_scope_redirect_uri(request):
    # Determine if we are using HTTPS - outside any reverse proxy.
    # Would be better to do this by setting SECURE_PROXY_SSL_HEADER but I am not 100% sure that will not cause other
    # problems, so trying this first and will attempt to set that as a smaller update later.
    # See: https://ubuntu.com/blog/django-behind-a-proxy-fixing-absolute-urls
    scheme = request.scheme
    if scheme == 'http' and request.META.get('HTTP_X_FORWARDED_PROTO') == 'https':
        scheme = 'https'
    return scheme + '://' + get_current_site(request).domain + '/account/add_scope_callback/'

class MyAccountView(EventMixin, ThemedPageMixin, TemplateView):
    template_name = 'roster/my_account.html'

    def get(self, request, *args, **kwargs):
        clusive_user: ClusiveUser
        clusive_user = request.clusive_user
        google_account = None
        bookshare_account = None
        for account in SocialAccount.objects.filter(user=request.user):
            if account.provider == 'google':
                # Google account's `extra_data` contain the user's google email
                google_account = account.extra_data.get('email')
            if account.provider == 'bookshare':
                # For bookshare, uid is the email address registered with Bookshare.
                # Organization is either a name of an organizational account or
                # a single user account
                bookshare_account = {
                    'id': account.uid,
                    'organization_type': account.extra_data.get('organizational', ''),
                    'organization': self.organization_for_display(account),
                }
        self.extra_context = {
            'can_edit_display_name': False,
            'can_edit_email': False,
            'can_edit_password': clusive_user.can_set_password,
            'google_account': google_account,
            'bookshare_account': bookshare_account,
        }
        return super().get(request, *args, **kwargs)

    def organization_for_display(self, account):
        """
        Return an actual organization name, if any.  If the name
        defaulted to one of the generic ones, return None
        """
        org_name = get_organization_name(account)
        return f'({org_name})' if org_name not in GENERIC_BOOKSHARE_ACCOUNT_NAMES else None

    def configure_event(self, event: Event):
        event.page = 'MyAccount'

def remove_social_account(request, *args, **kwargs):
    clusive_user: ClusiveUser
    clusive_user = request.clusive_user

    # Currently, a Google SocialAccount is created for Google SSO, and not for
    # an associated account.  Google SSO users cannot delete the SocialAccount
    # since it is needed for logging into Clusive.  Use the
    # `clusive_user.data_source` to detect this condition (see finish_login()
    # above, where it is set for Google SSO users).
    social_app_name = kwargs.get('provider')
    if clusive_user.data_source == RosterDataSource.GOOGLE and social_app_name == 'google':
        logger.debug('Google SSO user %s cannot remove their google SocialAccount', request.user.username)
        return HttpResponseRedirect(reverse('my_account'))

    # Find the SocialAccount for the user/provider and delete it.
    # 03-Feb-2022:  there should only be one, but Q/A using the 'Sam' login
    # found multiple SocialTokens and SocialAccounts.  To take that into account
    # loop through all the user's SocialAccounts with the given provider.
    social_accounts = SocialAccount.objects.filter(user=request.user, provider=social_app_name)
    for social_account in social_accounts:
        # Deletion and signal based on allauth's DisconnectForm, see github
        # issue, "How to unlink an account from a social auth provider?":
        # https://github.com/pennersr/django-allauth/issues/814
        social_account.delete()
        request.session.pop('bookshare_connected', None)
        request.session.pop('bookshare_search_metadata', None)
        messages.info(request, "Removed Bookshare account.")
        signals.social_account_removed.send(
            sender=SocialAccount, request=request, socialaccount=social_account
        )
    if social_accounts.count() == 0:
        logger.debug('User %s does not have a %s account', request.user.username, social_app_name)

    return HttpResponseRedirect(reverse('my_account'))

class StudentDetailsView(LoginRequiredMixin, ThemedPageMixin, SettingsPageMixin, TemplateView):
    template_name='roster/student-details.html'

    def __init__(self):
        super().__init__()

    def get(self, request, *args, **kwargs):
        self.clusive_user = request.clusive_user

        if not self.clusive_user.can_manage_periods:
            self.handle_no_permission()

        if 'days' in kwargs:
            self.days = kwargs.get('days')
            logger.debug('Setting student activity days = %d', self.days)
            self.clusive_user.student_activity_days = self.days
            self.clusive_user.save()
        else:
            self.days = self.clusive_user.student_activity_days

        period = self.clusive_user.current_period
        self.roster = period.users.exclude(user=request.user, role=Roles.TEACHER).order_by('user__first_name')
        # Dictionary for the individual panel data
        self.panel_data = dict()
        self.panel_data['days'] = self.days
        try:
            self.clusive_student = ClusiveUser.objects.get(
                user__username=kwargs['username'],
                periods__in=[period],
                role__in=[Roles.STUDENT, Roles.GUEST]
            )
            # Get the reading data for the current student. This data will be shared by all panels on the student details page
            reading_data_list = Paradata.get_reading_data(self.clusive_user.current_period, days=self.days, sort='name', username=kwargs['username'])
            reading_data = None
            if (len(reading_data_list) > 0):
                reading_data = reading_data_list[0]

            # Student Activity panel
            user = User.objects.get(pk=self.clusive_student.user_id)
            self.panel_data['activity'] = {
                'hours': round(reading_data['hours'], 1) if reading_data else 0,
                'book_count': reading_data['book_count'] if reading_data else 0,
                'last_login': user.last_login
            }
        except ClusiveUser.DoesNotExist:
            messages.error(request, f"Student '{kwargs['username']}' not in this class ({period.name})")
            self.clusive_student = None
<<<<<<< HEAD

        self.roster = period.users.exclude(user=request.user, role=Roles.TEACHER).order_by('user__first_name')

        # Get the reading data for the current student. This data will be shared by all panels on the student details page
        reading_data_list = Paradata.get_reading_data(self.clusive_user.current_period, days=self.days, sort='name', username=kwargs['username'])
        reading_data = None
        if (len(reading_data_list) > 0):
            reading_data = reading_data_list[0]

        # Dictionaries for the individual panel data
        self.panel_data = dict()
        self.panel_data['days'] = self.days

        # Student Activity panel
        user = None
        if self.clusive_student:
            user = User.objects.get(pk=self.clusive_student.user_id)
        self.panel_data['activity'] = {
            'hours': round(reading_data['hours'], 1) if reading_data else 0,
            'book_count': reading_data['book_count'] if reading_data else 0,
            'last_login': user.last_login if user else None
        }

        # Topics panel
        books = []
        # Get all books for the current student
        if reading_data:
            for one_book in reading_data['books']:
                books.append(one_book['book_id'])
        subjects = Subject.objects.filter(book__id__in=books).only('subject').values_list('subject', flat=True).distinct()
        self.panel_data['topics'] = {
            'topics': ', '.join(subjects)
        }
=======
            self.panel_data['activity'] = { 'hours': 0, 'book_count': 0, 'last_login': 0 }
>>>>>>> 4cea1495

        return super().get(request, *args, **kwargs)

    def get_context_data(self, **kwargs):
        context = super().get_context_data(**kwargs)
        context['current_student'] = self.clusive_student
        context['current_student_username'] = kwargs['username']
        context['current_student_name'] = self.clusive_student.user.first_name if self.clusive_student else "No student"
        context['teacher'] = self.clusive_user
        context['roster'] = self.roster
        context['panel_data'] = self.panel_data
        return context<|MERGE_RESOLUTION|>--- conflicted
+++ resolved
@@ -1512,46 +1512,23 @@
                 'book_count': reading_data['book_count'] if reading_data else 0,
                 'last_login': user.last_login
             }
+
+            # Topics panel
+            books = []
+            # Get all books for the current student
+            if reading_data:
+                for one_book in reading_data['books']:
+                    books.append(one_book['book_id'])
+            subjects = Subject.objects.filter(book__id__in=books).only('subject').values_list('subject', flat=True).distinct()
+            self.panel_data['topics'] = {
+                'topics': ', '.join(subjects)
+            }
+
         except ClusiveUser.DoesNotExist:
             messages.error(request, f"Student '{kwargs['username']}' not in this class ({period.name})")
             self.clusive_student = None
-<<<<<<< HEAD
-
-        self.roster = period.users.exclude(user=request.user, role=Roles.TEACHER).order_by('user__first_name')
-
-        # Get the reading data for the current student. This data will be shared by all panels on the student details page
-        reading_data_list = Paradata.get_reading_data(self.clusive_user.current_period, days=self.days, sort='name', username=kwargs['username'])
-        reading_data = None
-        if (len(reading_data_list) > 0):
-            reading_data = reading_data_list[0]
-
-        # Dictionaries for the individual panel data
-        self.panel_data = dict()
-        self.panel_data['days'] = self.days
-
-        # Student Activity panel
-        user = None
-        if self.clusive_student:
-            user = User.objects.get(pk=self.clusive_student.user_id)
-        self.panel_data['activity'] = {
-            'hours': round(reading_data['hours'], 1) if reading_data else 0,
-            'book_count': reading_data['book_count'] if reading_data else 0,
-            'last_login': user.last_login if user else None
-        }
-
-        # Topics panel
-        books = []
-        # Get all books for the current student
-        if reading_data:
-            for one_book in reading_data['books']:
-                books.append(one_book['book_id'])
-        subjects = Subject.objects.filter(book__id__in=books).only('subject').values_list('subject', flat=True).distinct()
-        self.panel_data['topics'] = {
-            'topics': ', '.join(subjects)
-        }
-=======
             self.panel_data['activity'] = { 'hours': 0, 'book_count': 0, 'last_login': 0 }
->>>>>>> 4cea1495
+            self.panel_data['topics'] = { 'topics': None }
 
         return super().get(request, *args, **kwargs)
 
