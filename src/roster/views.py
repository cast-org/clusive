--- conflicted
+++ resolved
@@ -1476,9 +1476,6 @@
 
     def get(self, request, *args, **kwargs):
         self.clusive_user = request.clusive_user
-<<<<<<< HEAD
-        self.days = kwargs['days']
-=======
 
         if 'days' in kwargs:
             self.days = kwargs.get('days')
@@ -1488,7 +1485,6 @@
         else:
             self.days = self.clusive_user.student_activity_days
 
->>>>>>> db7512bc
         if not self.clusive_user.can_manage_periods:
             self.handle_no_permission()
 
@@ -1538,9 +1534,6 @@
         context['teacher'] = self.clusive_user
         context['roster'] = self.roster
         context['data'] = { 'days': self.days }
-<<<<<<< HEAD
         context['panels'] = self.panels
         context['panel_data'] = self.panel_data
-=======
->>>>>>> db7512bc
         return context