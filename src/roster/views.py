--- conflicted
+++ resolved
@@ -1600,19 +1600,16 @@
                 'book_count': reading_data['book_count'] if reading_data else 0,
                 'last_login': user.last_login
             }
-<<<<<<< HEAD
             # Student Reactions panel
             affect_totals = self.affect_data_for_time_frame(self.days)
             self.panel_data['affect'] = {
                 'totals': AffectiveUserTotal.scale_values(affect_totals),
                 'empty': affect_totals is None,
             }
-=======
             # Words looked up panel
             word_list = ParadataDaily.get_words_looked_up(self.clusive_student, self.days)
             self.panel_data['words'] = ', '.join(word_list)
 
->>>>>>> ad3e6cd0
             # Topics panel
             books = []
             # Get all books for the current student
@@ -1627,7 +1624,6 @@
             messages.error(request, f"Student '{kwargs['username']}' not in this class ({period.name})")
             self.clusive_student = None
             self.panel_data['activity'] = { 'hours': 0, 'book_count': 0, 'last_login': 0 }
-<<<<<<< HEAD
             # For the affect panel, give the class version so as to provide
             # hints about all students' reactions.
             all_students_affect = AffectiveUserTotal.objects.filter(user__periods=period, user__role=Roles.STUDENT)
@@ -1635,9 +1631,7 @@
                 'totals': AffectiveUserTotal.aggregate_and_scale(all_students_affect),
                 'empty': all_students_affect is None,
             }
-=======
             self.panel_data['words'] = 'N/A'
->>>>>>> ad3e6cd0
             self.panel_data['topics'] = { 'topics': None }
 
         return super().get(request, *args, **kwargs)
