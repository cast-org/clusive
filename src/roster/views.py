import json
import logging
from datetime import datetime, timedelta
from urllib.parse import urlencode

import requests
from allauth.account.models import EmailAddress
from allauth.socialaccount import signals
from allauth.socialaccount.models import SocialToken, SocialApp, SocialAccount
from allauth.socialaccount.providers.oauth2.client import OAuth2Error
from axes import helpers as axes_helpers
from axes.handlers.proxy import AxesProxyHandler
from axes.utils import reset as axes_reset
from django.conf import settings
from django.contrib import messages
from django.contrib.auth import login, get_user_model, logout
from django.contrib.auth import views as auth_views
from django.contrib.auth.mixins import LoginRequiredMixin
from django.contrib.auth.models import User
from django.contrib.auth.tokens import default_token_generator
from django.contrib.auth.views import PasswordResetCompleteView
from django.contrib.sites.shortcuts import get_current_site
from django.core.exceptions import PermissionDenied
from django.core.mail import EmailMultiAlternatives
from django.db.models import Q
from django.db.models.functions import Lower
from django.dispatch import receiver
from django.http import JsonResponse, HttpResponseRedirect
from django.shortcuts import render, redirect, get_object_or_404
from django.template import loader
from django.urls import reverse
from django.utils import timezone
from django.utils.crypto import get_random_string
from django.views import View
from django.views.generic import TemplateView, UpdateView, CreateView, FormView, RedirectView
from google.oauth2.credentials import Credentials
from googleapiclient.discovery import build
from googleapiclient.errors import HttpError

from assessment.models import AffectiveCheckResponse, AffectiveUserTotal
from eventlog.models import Event
from eventlog.signals import preference_changed
from eventlog.views import EventMixin
from library.models import Paradata
from messagequeue.models import Message, client_side_prefs_change
from oauth2.bookshare.views import is_bookshare_connected, get_organization_name, \
    GENERIC_BOOKSHARE_ACCOUNT_NAMES
from pages.views import ThemedPageMixin, SettingsPageMixin, PeriodChoiceMixin
from roster.forms import SimpleUserCreateForm, UserEditForm, UserRegistrationForm, \
    AccountRoleForm, AgeCheckForm, ClusiveLoginForm, GoogleCoursesForm, PeriodCreateForm, PeriodNameForm
from roster.models import ClusiveUser, Period, PreferenceSet, Roles, ResearchPermissions, MailingListMember, \
    RosterDataSource
from roster.signals import user_registered
from tips.models import TipHistory

logger = logging.getLogger(__name__)

def guest_login(request):
    clusive_user = ClusiveUser.make_guest()
    login(request, clusive_user.user, 'django.contrib.auth.backends.ModelBackend')
    return redirect('dashboard')


class LoginView(auth_views.LoginView):
    template_name='roster/login.html'
    form_class = ClusiveLoginForm

    def get_context_data(self, **kwargs):
        context = super().get_context_data(**kwargs)
        context['lock_out_status'] = self.get_lock_out_status(self.request)
        form = context.get('form')
        if form.errors:
            for err in form.errors.as_data().get('__all__'):
                if err.code == 'email_validate':
                    context['email_validate'] = True
                    username = form.cleaned_data['username']
                    try:
                        user = User.objects.get_by_natural_key(username=username)
                        context['user_id'] = user.id
                    except User.DoesNotExist:
                        logger.error('Email not validated error signalled when account does not exist')
        return context

    def get_lock_out_status(self, request):
        # Default values
        lock_out_status = {
            'user_locked_out': False,
            'num_remaining_attempts': 999,
            'warning_threshold_reached':  False,
            'cool_off_time':  None,
        }
        # Check that the workflow is for a user login.  If so, get the lockout
        # status information.
        username = request.POST.get('username', None)
        if username:
            axes_credentials = axes_helpers.cleanse_parameters({
                settings.AXES_USERNAME_FORM_FIELD: username,
                settings.AXES_PASSWORD_FORM_FIELD: request.POST.get('password'),
            })
            lock_out_status.update(self.get_attempts_status(request, axes_credentials))
            lock_out_status.update(self.get_cool_off_status(request, username))

        return lock_out_status

    def get_attempts_status(self, request, axes_credentials):
        # Determine the number of allowed attempts remaining for the user, and
        # the number of times they have failed thus far.
        failure_limit = axes_helpers.get_failure_limit(request, axes_credentials)
        failures_so_far = AxesProxyHandler.get_failures(request, axes_credentials)
        num_remaining_attempts = failure_limit - failures_so_far
        warning_threshold_reached = (
            num_remaining_attempts > 0 and
            num_remaining_attempts < settings.CLUSIVE_LOGIN_FAILURES_WARNING_THRESHOLD
        )
        return {
            'num_remaining_attempts': num_remaining_attempts,
            'warning_threshold_reached': warning_threshold_reached,
        }

    def get_cool_off_status(self, request, username):
        cool_off_time = None
        user_locked_out = getattr(request, 'axes_locked_out', False)
        if user_locked_out:
            session_lock_out_expires_at = request.session.get('lock_out_expires_at', False)
            if session_lock_out_expires_at:
                # If lock out happened for a previous login attempt, use the
                # session's lock_out_expires_at to calculate how much longer
                # lockout is in effect.
                lock_out_expires_at = datetime.strptime(
                    session_lock_out_expires_at,
                    '%Y-%m-%d %H:%M:%S.%f%z'
                )
                now = timezone.now()
                if lock_out_expires_at < now:
                    # Lock out should have expired by now, but
                    # request.axes_locked_out is still True.  Assume lockout
                    # will be cleared in less than a minute.  Set cool_off_time
                    # to a timedelta of zero.
                    cool_off_time = timedelta()
                else:
                    cool_off_time = lock_out_expires_at - now
            else:
                # User was just locked out.  Calculate and store the
                # lock_out_expires_at in the session.
                cool_off_duration = axes_helpers.get_cool_off()
                lock_out_expires_at = str(timezone.now() + cool_off_duration)
                request.session['lock_out_expires_at'] = lock_out_expires_at
                cool_off_time = cool_off_duration
        else:
            # request.axes_locked_out is not True.  Make sure there is no
            # lingering lock_out_expires_at property in the session.
            try:
                request.session.pop('lock_out_expires_at')
            except:
                pass

        # Make cool_off_time readable
        if cool_off_time is not None :
            cool_off_time = readable_wait_time(cool_off_time)

        return {
            'user_locked_out': user_locked_out,
            'cool_off_time': cool_off_time,
        }


def readable_wait_time(duration: timedelta):
    hours, remainder = divmod(duration.seconds, 3600)
    minutes, seconds = divmod(remainder, 60)
    return f'{hours}:{minutes:02}'

class PasswordResetResetLockoutView(PasswordResetCompleteView):

    def dispatch(self, *args, **kwargs):
        axes_reset(username=self.request.user.username)
        return super().dispatch(*args, **kwargs)


class SignUpView(EventMixin, ThemedPageMixin, CreateView):
    template_name='roster/sign_up.html'
    model = User
    form_class = UserRegistrationForm

    def get_initial(self, *args, **kwargs):
        initial = super(SignUpView, self).get_initial(**kwargs)
        # If registration during SSO, use info from the SSO user
        if self.request.session.get('sso', False):
            initial['user'] = self.request.user
        return initial

    def dispatch(self, request, *args, **kwargs):
        self.role = kwargs['role']
        return super().dispatch(request, *args, **kwargs)

    def post(self, request, *args, **kwargs):
        self.current_clusive_user = request.clusive_user
        self.current_site = get_current_site(request)
        return super().post(request, *args, **kwargs)

    def get_context_data(self, **kwargs):
        context = super().get_context_data(**kwargs)
        context['role'] = self.role
        context['isSSO'] = self.request.session.get('sso', False)
        return context

    def form_valid(self, form):
        # Don't call super since that would save the target model, which we might not want.
        target : User
        target = form.instance
        if not self.role in ['TE', 'PA', 'ST']:
            raise PermissionError('Invalid role')
        user: User
        if self.current_clusive_user:
            # There is a logged-in user, either a Guest or an SSO user.
            # Update the ClusiveUser and User objects based on the form target.
            clusive_user: ClusiveUser
            clusive_user = self.current_clusive_user
            isSSO = self.request.session.get('sso', False)
            update_clusive_user(clusive_user,
                                self.role,
                                ResearchPermissions.SELF_CREATED,
                                isSSO,
                                form.cleaned_data['education_levels'])
            user = clusive_user.user
            user.first_name = target.first_name
            # If the user is already logged in via SSO, these fields are already
            # set by the SSO process.  If not an SSO user, get the values from
            # the form.
            if not isSSO:
                user.username = target.username
                user.set_password(form.cleaned_data["password1"])
                user.email = target.email
            user.save()

            # Either log in the SSO user and redirect to the dashboard, or, for
            # Guests signing up, send the confirmation email to the new user and
            # log them in.
            if isSSO:
                login(self.request, user, 'allauth.account.auth_backends.AuthenticationBackend')
                logger.debug('sending signal for new google user who has completed registration')
                user_registered.send(self.__class__, clusive_user=clusive_user)
                return HttpResponseRedirect(reverse('dashboard'))
            else:
                send_validation_email(self.current_site, clusive_user)
                login(self.request, user, 'django.contrib.auth.backends.ModelBackend')
        else:
            # This is a new user.  Save the form target User object, and create a ClusiveUser.
            user = target
            user.set_password(form.cleaned_data["password1"])
            user.save()
            clusive_user = ClusiveUser.objects.create(user=user,
                                                      role=self.role,
                                                      permission=ResearchPermissions.SELF_CREATED,
                                                      anon_id=ClusiveUser.next_anon_id(),
                                                      education_levels = form.cleaned_data['education_levels'],
                                                      )
            send_validation_email(self.current_site, clusive_user)
        return HttpResponseRedirect(reverse('validate_sent', kwargs={'user_id' : user.id}))

    def configure_event(self, event: Event):
        event.page = 'Register'


class ValidateSentView(ThemedPageMixin, TemplateView):
    template_name = 'roster/validate_sent.html'

    def get_context_data(self, **kwargs):
        context = super().get_context_data(**kwargs)
        user = User.objects.get(pk=kwargs.get('user_id'))
        context['user_id'] = user.id
        context['email'] = user.email
        context['status'] = 'sent'
        return context


class ValidateResendView(ThemedPageMixin, TemplateView):
    template_name = 'roster/validate_sent.html'

    def get(self, request, *args, **kwargs):
        self.user = User.objects.get(pk=kwargs.get('user_id'))
        clusive_user = ClusiveUser.objects.get(user=self.user)
        if clusive_user.unconfirmed_email:
            send_validation_email(get_current_site(request), clusive_user)
            self.status = 'resent'
        else:
            logger.warning('Skipping email sending; already activated user %s', clusive_user)
            self.status = 'unneeded'
        return super().get(request, *args, **kwargs)

    def get_context_data(self, **kwargs):
        context = super().get_context_data(**kwargs)
        context['user_id'] = self.user.id
        context['email'] = self.user.email
        context['status'] = self.status
        return context


class ValidateEmailView(View):
    template = 'roster/validate.html'

    def get(self, request, *args, **kwargs):
        uid = kwargs.get('user_id')
        token = kwargs.get('token')
        user_model = get_user_model()
        try:
            user = user_model.objects.get(pk=uid)
            clusive_user = ClusiveUser.objects.get(user=user)
            if clusive_user.unconfirmed_email:
                check_token = default_token_generator.check_token(user, token)
                if check_token:
                    logger.info('Activating user %s', user)
                    clusive_user.unconfirmed_email = False
                    clusive_user.save()
                    result = 'activated'
                    logger.debug('sending signal for new user who has completed email validation')
                    user_registered.send(self.__class__, clusive_user=clusive_user)
                else:
                    logger.warning('Email validation check failed. User=%s; token=%s; result=%s',
                                user, token, check_token)
                    result = 'error'
            else:
                logger.warning('Skipping activation of already activated user %s', user)
                result = 'unneeded'
        except:
            result = 'error'
        context = {
            'status': result,
            'user_id': uid
        }
        return render(request, self.template, context)


class SignUpRoleView(EventMixin, ThemedPageMixin, FormView):
    form_class = AccountRoleForm
    template_name = 'roster/sign_up_role.html'

    def form_valid(self, form):
        clusive_user = self.request.clusive_user
        role = form.cleaned_data['role']
        if role == Roles.STUDENT:
            self.success_url = reverse('sign_up_age_check')
        else:
            # Logging in via SSO for the first time entails that there is a
            # clusive_user and its role is UNKNOWN
            isSSO = True if (clusive_user and clusive_user.role == Roles.UNKNOWN) else False
            if isSSO:
                update_clusive_user(clusive_user,
                                    role,
                                    ResearchPermissions.SELF_CREATED,
                                    isSSO)
            self.success_url = reverse('sign_up', kwargs={'role': role, 'isSSO': isSSO})
        return super().form_valid(form)

    def configure_event(self, event: Event):
        event.page = 'RegisterRole'


class SignUpAgeCheckView(EventMixin, ThemedPageMixin, FormView):
    form_class = AgeCheckForm
    template_name = 'roster/sign_up_age_check.html'

    def form_valid(self, form):
        clusive_user = self.request.clusive_user
        logger.debug("of age: %s", repr(form.cleaned_data['of_age']))
        if form.cleaned_data['of_age'] == 'True':
            # Logging in via SSO for the first time entails that there is a
            # clusive_user and its role is UNKNOWN
            isSSO = True if (clusive_user and clusive_user.role == Roles.UNKNOWN) else False
            if clusive_user and clusive_user.role == Roles.UNKNOWN:
                update_clusive_user(self.request.clusive_user,
                                    Roles.STUDENT,
                                    ResearchPermissions.SELF_CREATED,
                                    isSSO)
            self.success_url = reverse('sign_up', kwargs={'role': Roles.STUDENT, 'isSSO': isSSO})
        else:
            self.success_url = reverse('sign_up_ask_parent')
        return super().form_valid(form)

    def configure_event(self, event: Event):
        event.page = 'RegisterAge'


class SignUpAskParentView(EventMixin, ThemedPageMixin, TemplateView):
    template_name = 'roster/sign_up_ask_parent.html'

    def get(self, request, *args, **kwargs):
        # Create and log the event as usual, but then delete any SSO underage
        # student records.
        result = super().get(request, *args, **kwargs)
        logout_sso(request, 'student')
        return result

    def configure_event(self, event: Event):
        event.page = 'RegisterAskParent'

class PreferenceView(View):

    def get(self, request):
        user = ClusiveUser.from_request(request)
        return JsonResponse(user.get_preferences_dict())

    def post(self, request):
        try:
            request_prefs = json.loads(request.body)
        except json.JSONDecodeError:
            return JsonResponse({'success': 0, 'message': 'Invalid JSON in request'})

        user = ClusiveUser.from_request(request)
        set_user_preferences(user, request_prefs, None, None, request)

        return JsonResponse({'success': 1})


# TODO: should we specially log an event that adopts a full new preference set?
class PreferenceSetView(View):

    def post(self, request):
        user = ClusiveUser.from_request(request)
        try:
            request_json = json.loads(request.body)
        except json.JSONDecodeError:
            return JsonResponse({'success': 0, 'message': 'Invalid JSON in request'})

        desired_prefs_name = request_json["adopt"]
        event_id = request_json["eventId"]
        timestamp = timezone.now()

        try:
            desired_prefs = PreferenceSet.get_json(desired_prefs_name)
        except PreferenceSet.DoesNotExist:
            return JsonResponse(status=404, data={'message': 'Preference set named %s does not exist' % desired_prefs_name})

        set_user_preferences(user, desired_prefs, event_id, timestamp, request)

        # Return the preferences set
        return JsonResponse(desired_prefs)


# Set user preferences from a dictionary
def set_user_preferences(user, new_prefs, event_id, timestamp, request, reader_info=None):
    """Sets User's preferences to match the given dictionary of preference values."""
    old_prefs = user.get_preferences_dict()
    prefs_to_use = new_prefs
    for pref_key in prefs_to_use:
        old_val = old_prefs.get(pref_key)
        if old_val != prefs_to_use[pref_key]:
            # Preference changes associated with a page event (user action)
            if(event_id):
                set_user_preference_and_log_event(user, pref_key, prefs_to_use[pref_key], event_id, timestamp, request, reader_info=reader_info)
            # Preference changes not associated with a page event - not logged
            else:
                user.set_preference(pref_key, prefs_to_use[pref_key])

            # logger.debug("Pref %s changed %s (%s) -> %s (%s)", pref_key,
            #              old_val, type(old_val),
            #              pref.typed_value, type(pref.typed_value))

def set_user_preference_and_log_event(user, pref_key, pref_value, event_id, timestamp, request, reader_info=None):
    pref = user.set_preference(pref_key, pref_value)
    preference_changed.send(sender=ClusiveUser.__class__, request=request, event_id=event_id, preference=pref, timestamp=timestamp, reader_info=reader_info)

@receiver(client_side_prefs_change, sender=Message)
def set_preferences_from_message(sender, content, timestamp, request, **kwargs):
    logger.debug("client_side_prefs_change message received")
    reader_info = content.get("readerInfo")
    user = request.clusive_user
    set_user_preferences(user, content["preferences"], content["eventId"], timestamp, request, reader_info=reader_info)


class ManageView(LoginRequiredMixin, EventMixin, ThemedPageMixin, SettingsPageMixin, PeriodChoiceMixin, TemplateView):
    template_name = 'roster/manage.html'

    def get(self, request, *args, **kwargs):
        user = request.clusive_user
        # See if there's a Tip that should be shown
        self.tip_shown = TipHistory.get_tip_to_show(user, page="Manage")
        self.tours = TipHistory.tour_list(user, page="Manage")
        if not user.can_manage_periods:
            self.handle_no_permission()
        return super().get(request, *args, **kwargs)

    def get_context_data(self, **kwargs):
        context = super().get_context_data(**kwargs)
        if self.current_period is not None:
            context['people'] = self.make_people_info_list(self.request.user)
            context['period_name_form'] = PeriodNameForm(instance=self.current_period)
        context['tip_name'] = None
        context['tip_shown'] = self.tip_shown.name if self.tip_shown else None
        context['tours'] = self.tours
        context['show_teacher_resource_link'] = self.request.clusive_user.can_manage_periods
        context['clusive_user'] = self.request.clusive_user
        return context

    def make_people_info_list(self, current_user):
        people = self.current_period.users.exclude(user=current_user).order_by(Lower('user__first_name'))
        return [{
            'info': {
                'first_name': p.user.first_name,
                'email': p.user.email,
                'role' : Roles.display_name(p.role),
                'id': p.user.id
            }
        } for p in people]

    def configure_event(self, event: Event):
        event.page = 'Manage'


class ManageCreateUserView(LoginRequiredMixin, EventMixin, ThemedPageMixin, SettingsPageMixin, CreateView):
    model = User
    form_class = SimpleUserCreateForm
    template_name = 'roster/manage_create_user.html'
    period = None

    def dispatch(self, request, *args, **kwargs):
        self.period = get_object_or_404(Period, id=kwargs['period_id'])
        # Sanity check requested period
        cu = request.clusive_user
        if not cu.can_manage_periods or not self.period.users.filter(id=cu.id).exists():
            self.handle_no_permission()
        self.creating_user_role = cu.role
        return super().dispatch(request, *args, **kwargs)

    def get_success_url(self):
        return reverse('manage', kwargs={'period_id': self.period.id})

    def get_context_data(self, **kwargs):
        data = super().get_context_data(**kwargs)
        data['period_id'] = self.period.id
        return data

    def form_valid(self, form):
        # Create User
        form.save()
        target : User
        target = form.instance
        # Set password
        new_pw = form.cleaned_data['password']
        if new_pw:
            target.set_password(new_pw)
            target.save()
        # Create ClusiveUser
        if self.creating_user_role == Roles.TEACHER:
            perm = ResearchPermissions.TEACHER_CREATED
        elif self.creating_user_role == Roles.PARENT:
            perm = ResearchPermissions.PARENT_CREATED
        else:
            self.handle_no_permission()
        cu = ClusiveUser.objects.create(user=target,
                                        role=Roles.STUDENT,
                                        anon_id=ClusiveUser.next_anon_id(),
                                        permission=perm)

        # Add user to the Period
        self.period.users.add(cu)
        return super().form_valid(form)

    def configure_event(self, event: Event):
        event.page = 'ManageCreateStudent'

class ManageEditUserView(LoginRequiredMixin, EventMixin, ThemedPageMixin, SettingsPageMixin, UpdateView):
    model = User
    form_class = UserEditForm
    template_name = 'roster/manage_edit_user.html'
    period = None

    def dispatch(self, request, *args, **kwargs):
        self.period = get_object_or_404(Period, id=kwargs['period_id'])
        # Sanity check requested period
        cu = request.clusive_user
        if not cu.can_manage_periods or not self.period.users.filter(id=cu.id).exists():
            self.handle_no_permission()
        # Sanity check requested User. Associated ClusiveUser should be a member of that Period.
        target = get_object_or_404(User, id=kwargs['pk'])
        if not self.period.users.filter(user__id=target.id).exists():
            self.handle_no_permission()
        return super().dispatch(request, *args, **kwargs)

    def get_success_url(self):
        return reverse('manage', kwargs={'period_id': self.period.id})

    def get_context_data(self, **kwargs):
        data = super().get_context_data(**kwargs)
        data['period_id'] = self.period.id
        return data

    def form_valid(self, form):
        form.save()
        target : User
        target = form.instance
        new_pw = form.cleaned_data.get('password')
        if new_pw:
            target.set_password(new_pw)
            target.save()
        return super().form_valid(form)

    def configure_event(self, event: Event):
        event.page = 'ManageEditStudent'


class ManageEditPeriodView(LoginRequiredMixin, EventMixin, ThemedPageMixin, SettingsPageMixin, UpdateView):
    model = Period
    form_class = PeriodNameForm
    template_name = 'roster/manage_edit_period.html'

    def dispatch(self, request, *args, **kwargs):
        cu = request.clusive_user
        if not cu.can_manage_periods or not self.get_object().users.filter(id=cu.id).exists():
            self.handle_no_permission()
        return super().dispatch(request, *args, **kwargs)

    def get_success_url(self):
        return reverse('manage', kwargs={'period_id': self.object.id})

    def configure_event(self, event: Event):
        event.page = 'ManageEditPeriod'


class ManageCreatePeriodView(LoginRequiredMixin, EventMixin, ThemedPageMixin, SettingsPageMixin, CreateView):
    """
    Displays a choice for the user between the various supported methods for creating a new Period.
    Options are manual (always available) and importing from Google Classroom (if user has a connected Google acct).
    Redirects to manage page for manual creation, or to GetGoogleCourses.
    """
    model = Period
    form_class = PeriodCreateForm
    template_name = 'roster/manage_create_period.html'

    def get_form(self, form_class=None):
        instance=Period(site=self.clusive_user.get_site())
        kwargs = self.get_form_kwargs()
        kwargs['instance'] = instance
        kwargs['allow_google'] = (self.clusive_user.data_source == RosterDataSource.GOOGLE)
        logger.debug('kwargs %s', kwargs)
        return PeriodCreateForm(**kwargs)

    def dispatch(self, request, *args, **kwargs):
        cu = request.clusive_user
        if not cu.can_manage_periods:
            self.handle_no_permission()
        self.clusive_user = cu
        return super().dispatch(request, *args, **kwargs)

    def get_success_url(self):
        return reverse('manage', kwargs={'period_id': self.object.id})

    def form_valid(self, form):
        if form.cleaned_data.get('create_or_import') == 'google':
            # Do not save the period, just redirect.
            return HttpResponseRedirect(reverse('get_google_courses'))
        else:
            # Save Period and add current user
            result = super().form_valid(form)
            self.object.users.add(self.clusive_user)
            return result

    def configure_event(self, event: Event):
        event.page = 'ManageCreatePeriod'

def finish_login(request):
    """
    Called as the redirect after Google Oauth SSO login.
    Checks if we need to ask user for their role and privacy policy agreement, or if that's already done.
    """
    if request.user.is_staff:
        return HttpResponseRedirect('/admin')
    clusive_user = ClusiveUser.from_request(request)
    google_user = SocialAccount.objects.filter(user=request.user, provider='google')
    if google_user:
        # If you're logging in via Google, then you are marked as a Google user from now on.
        if clusive_user.data_source != RosterDataSource.GOOGLE:
            logger.debug("  Changing user to Google user")
            clusive_user.data_source = RosterDataSource.GOOGLE
            clusive_user.external_id = google_user[0].uid
            clusive_user.save()
    else:
        # Not a Google user
        if clusive_user.data_source != RosterDataSource.CLUSIVE:
            logger.debug("  Changing user to non-google user")
            clusive_user.data_source = RosterDataSource.CLUSIVE
            clusive_user.save()

    # Check for valid Bookshare access token for this user.
    if is_bookshare_connected(request):
        request.session['bookshare_connected'] = True
    else:
        request.session['bookshare_connected'] = False

    # If you haven't logged in before, your role will be UNKNOWN and we need to ask you for it.
    if clusive_user.role == Roles.UNKNOWN:
        request.session['sso'] = True
        return HttpResponseRedirect(reverse('sign_up_role'))
    else:
        return HttpResponseRedirect(reverse('dashboard'))


def update_clusive_user(current_clusive_user, role, permissions, isSSO, edu_levels=None):
    clusive_user: ClusiveUser
    clusive_user = current_clusive_user
    logger.debug('Updating %s from %s to %s', clusive_user, clusive_user.role, role)
    clusive_user.role = role
    clusive_user.permission = permissions
    if isSSO:
        clusive_user.unconfirmed_email = False
    if edu_levels:
        clusive_user.education_levels = edu_levels
    clusive_user.save()


def send_validation_email(site, clusive_user : ClusiveUser):
    clusive_user.unconfirmed_email = True
    clusive_user.save()
    user = clusive_user.user
    token = default_token_generator.make_token(user)
    logger.info('Generated validation token for user: %s %s', user, token)
    context = {
        'site_name': site.name,
        'domain': site.domain,
        'protocol': 'https', # Note, this will send incorrect URLs in local development without https.
        'email': user.email,
        'uid': user.pk,
        'user': user,
        'token': token,
    }
    subject = loader.render_to_string('roster/validate_subject.txt', context)
    # Email subject *must not* contain newlines
    subject = ''.join(subject.splitlines())
    body = loader.render_to_string('roster/validate_email.txt', context)
    from_email = None  # Uses default specified in settings
    email_message = EmailMultiAlternatives(subject, body, from_email, [user.email])
    # TODO add if we create HTML email
    # if html_email_template_name is not None:
    #     html_email = loader.render_to_string(html_email_template_name, context)
    #     email_message.attach_alternative(html_email, 'text/html')
    email_message.send()

def cancel_registration(request):
    logger.debug("Cancelling registration")
    logout_sso(request)
    return HttpResponseRedirect('/')

def logout_sso(request, student=''):
    """This is used in the cases where (1) an SSO user has cancelled the
    registration process or (2) a student signed up using SSO, but is not of
    age.  Remove associated User, ClusiveUser, SocialAccount, and AccessToken
    records, effectively logging out.  If not an SSO situation, this does
    nothing."""
    clusive_user = request.clusive_user
    if (clusive_user and clusive_user.role == Roles.UNKNOWN) or request.session.get('sso', False):
        logger.debug("SSO logout, and removing records for %s %s", student, clusive_user)
        django_user = request.user
        logout(request)
        django_user.delete()
    else:
        logger.debug("Unregistered user, nothing to delete")


class SyncMailingListView(View):
    """
    Called by script to periodically send new member info to the mailing list software.
    """

    def get(self, request):
        logger.debug('Sync mailing list request received')
        messages = MailingListMember.synchronize_user_emails()
        return JsonResponse({
            'success': 1,
            'messages': messages,
        })


class GoogleCoursesView(LoginRequiredMixin, EventMixin, ThemedPageMixin, TemplateView, FormView):
    """
    Displays the list of Google Classroom courses and allows user to choose one to import.
    Expects to receive a 'google_courses' parameter in the session, which is a list of dicts
    each of which has at least 'name', 'id', and 'imported' (aka already exists in Clusive).
    See GetGoogleCourses, which sets this.
    After choice is made, redirects to GetGoogleRoster.
    """
    form_class = GoogleCoursesForm
    courses = []
    template_name = 'roster/manage_show_google_courses.html'

    def get_form(self, form_class=None):
        kwargs = self.get_form_kwargs()
        return GoogleCoursesForm(**kwargs, courses = self.request.session.get('google_courses', []))

    def dispatch(self, request, *args, **kwargs):
        cu = request.clusive_user
        if not cu.can_manage_periods:
            self.handle_no_permission()
        self.clusive_user = cu
        return super().dispatch(request, *args, **kwargs)

    def get_success_url(self):
        selected_course_id = self.request.POST.get('course_select')
        return reverse('get_google_roster', kwargs={'course_id': selected_course_id})

    def configure_event(self, event: Event):
        event.page = 'ManageImportPeriodChoice'

class GoogleRoleMap:
    ROLE_MAP = { 'students': Roles.STUDENT, 'teachers': Roles.TEACHER }

    @classmethod
    def clusive_display_name(cls, google_role):
        return Roles.display_name(GoogleRoleMap.ROLE_MAP[google_role])

class GoogleRosterView(LoginRequiredMixin, ThemedPageMixin, EventMixin, TemplateView):
    """
    Display the roster of a google class, allow user to confirm whether it should be imported.
    Expects google_courses and google_roster parameters in the session: see GetGoogleRoster method.
    The roster is saved in the session for use if the user confirms creation.
    """
    template_name = 'roster/manage_show_google_roster.html'

    def make_roster_tuples(self, google_roster):
        tuples = []
        for group in google_roster:
            for person in google_roster[group]:
                email = person['profile']['emailAddress']
                google_id = person['profile']['id']
                users = User.objects.filter(email=email)
                if users.exists():
                    user_with_that_email = users.first()
                    # Exclude the current user from the roster.
                    if self.request.user == user_with_that_email:
                        continue
                    clusive_user = ClusiveUser.objects.get(user=user_with_that_email)
                    a_person = {
                        'name': user_with_that_email.first_name,
                        'email': email,
                        'role': clusive_user.role,
                        'role_display': Roles.display_name(clusive_user.role),
                        'exists': True,
                        'external_id': google_id
                    }
                else:
                    a_person = {
                        'name': person['profile']['name']['givenName'],
                        'email': email,
                        'role': GoogleRoleMap.ROLE_MAP[group],
                        'role_display': GoogleRoleMap.clusive_display_name(group),
                        'exists': False,
                        'external_id': google_id
                    }
                tuples.append(a_person)
        return tuples

    def dispatch(self, request, *args, **kwargs):
        cu = request.clusive_user
        if not cu.can_manage_periods:
            self.handle_no_permission()
        self.clusive_user = cu

        # API returns all courses, we need to search for the one we're importing.
        google_courses = self.request.session.get('google_courses', [])
        self.course = None
        for course in google_courses:
            if course['id'] == kwargs['course_id']:
                self.course = course
                break
        if not self.course:
            raise PermissionDenied('Course not found')

        # Period name for Clusive is a composite of Google's "name" and (optional) "section"
        self.period_name = self.course['name']
        if 'section' in self.course:
            self.period_name += ' ' + self.course['section']

        # Extract interesting data from the Google roster.
        google_roster = self.request.session.get('google_roster', {})
        self.people = self.make_roster_tuples(google_roster)
        # Data stored in session until user confirms addition (or cancels).
        # Consider also keeping:  course descriptionHeading, updateTime, courseState
        course_data = {
            'id': self.course['id'],
            'name': self.period_name,
            'people': self.people,
        }
        request.session['google_period_import'] = course_data
        logger.debug('Session data stored: %s', course_data)
        return super().dispatch(request, *args, **kwargs)

    def get_context_data(self, **kwargs):
        context = super().get_context_data(**kwargs)
        context.update({
            'course_id': self.course['id'],
            'period_name': self.period_name,
            'people': self.people,
        })
        return context

    def configure_event(self, event: Event):
        event.page = 'ManageImportPeriodConfirm'

class GooglePeriodImport(LoginRequiredMixin, RedirectView):
    """
    Import new Period data that was just confirmed, then redirect to manage page.
    """

    def get(self, request, *args, **kwargs):
        course_id = kwargs['course_id']
        session_data = request.session.get('google_period_import', None)
        if not session_data or session_data['id'] != course_id:
            raise PermissionDenied('Import data is out of date')
        creator = request.clusive_user

        # Find or create user accounts
        user_list = [creator]
        creating_permission = ResearchPermissions.TEACHER_CREATED if creator.role == Roles.TEACHER \
            else ResearchPermissions.PARENT_CREATED
        for person in session_data['people']:
            if person['exists']:
                clusive_user = ClusiveUser.objects.get(user__email=person['email'])
                clusive_user.external_id = person['external_id']
                clusive_user.save()
                user_list.append(clusive_user)
            else:
                properties = {
                    'username': person['email'],
                    'email': person['email'],
                    'first_name': person['name'],
                    'role': person['role'],
                    'permission': creating_permission,
                    'anon_id': ClusiveUser.next_anon_id(),
                    'data_source': RosterDataSource.GOOGLE,
                    'external_id': person['external_id'],
                }
                user_list.append(ClusiveUser.create_from_properties(properties))

        # Create Period
        period = Period.objects.create(name=session_data['name'],
                                       site=creator.get_site(),
                                       data_source=RosterDataSource.GOOGLE,
                                       external_id=session_data['id'])
        period.users.set(user_list)
        period.save()
        self.period = period

        return super().get(request, *args, **kwargs)

    def get_redirect_url(self, *args, **kwargs):
        # Redirect to newly created period
        return reverse('manage', kwargs={'period_id': self.period.id})

class GetGoogleCourses(LoginRequiredMixin, View):
    """
    Calls the Google Classroom API to get a list of courses for this user, then redirects to GoogleCoursesView.
    Requests additional Google permissions if necessary.
    """
    provider = 'google'
    classroom_scopes = 'https://www.googleapis.com/auth/classroom.courses.readonly https://www.googleapis.com/auth/classroom.rosters.readonly https://www.googleapis.com/auth/classroom.profile.emails'
    auth_parameters = urlencode({
        'provider': provider,
        'scopes': classroom_scopes,
        'authorization': 'http://accounts.google.com/o/oauth2/v2/auth?'
    })

    def get(self, request, *args, **kwargs):
        logger.debug("GetGoogleCourses")
        teacher_id = self.google_teacher_id(request.user)
        if teacher_id:
            db_access = OAuth2Database()
            user_credentials = self.make_credentials(request.user, self.classroom_scopes, db_access)
            service = build('classroom', 'v1', credentials=user_credentials)
            try:
                results = service.courses().list(teacherId=teacher_id, pageSize=30).execute()
            except HttpError as e:
                if e.status_code == 403:
                    request.session['add_scopes_return_uri'] = 'get_google_courses'
                    request.session['add_scopes_course_id'] = None
                    return HttpResponseRedirect(reverse('add_scope_access') + '?' + self.auth_parameters)
                else:
                    raise
            courses = results.get('courses', [])
        else:
            courses = []
        logger.debug('There are (%s) Google courses', len(courses))
        for course in courses:
            course['imported'] = Period.objects.filter(data_source=RosterDataSource.GOOGLE, external_id=course['id']).exists()
            logger.debug('- %s, id = %s. Imported=%s', course['name'], course['id'], course['imported'])
        request.session['google_courses'] = courses
        return HttpResponseRedirect(reverse('manage_google_courses'))

    def make_credentials(self, user, scopes, db_access):
        client_info = db_access.retrieve_client_info(self.provider)
        access_token = db_access.retrieve_access_token(user, self.provider)
        return Credentials(access_token.token,
                            refresh_token=access_token.token_secret,
                            client_id=client_info.client_id,
                            client_secret=client_info.secret,
                            token_uri='https://accounts.google.com/o/oauth2/token')

    def google_teacher_id(self, user):
        # Rationale: Google teacher identifer can be the special key 'me', the
        # user's Google account email address, or their Google identifier.  Only
        # the latter is guaranteed to match a Google course's teacher
        # identifier.
        # https://developers.google.com/classroom/reference/rest/v1/courses/list
        try:
            google_user = SocialAccount.objects.get(user=user, provider='google')
            return google_user.uid
        except SocialAccount.DoesNotExist:
            logger.debug('User %s is not an SSO user', user.username)
            return None

class GetGoogleRoster(GetGoogleCourses):
    """
    Calls Google Classroom API to get the roster of a given course, then redirects to GoogleRosterView.
    """

    def get(self, request, *args, **kwargs):
        # There should always be a `course_id` which identifies a Google course,
        # but the context may or may not include a Clusive `period_id`
        course_id = kwargs.get('course_id')
        period_id = kwargs.get('period_id')
        db_access = OAuth2Database()
        user_credentials = self.make_credentials(request.user, self.classroom_scopes, db_access)
        service = build('classroom', 'v1', credentials=user_credentials)

        # TODO:  could get a permission error, not because of lack of scope, but
        # because the access_token has expired, and need a new one.  Should use
        # the `refresh` workflow instead of the `code` workflow -- the latter
        # will always work, however.  Question is, can you tell from the
        # authorization error (HttpError) if it's lack of scope or expired
        # token?
        # Note: documentation for `pageSize` query parameter (defaults to 30):
        # https://developers.google.com/classroom/reference/rest/v1/courses.students/list
        # https://developers.google.com/classroom/reference/rest/v1/courses.teachers/list
        try:
            studentResponse = service.courses().students().list(courseId=course_id, pageSize=100).execute()
            teacherResponse = service.courses().teachers().list(courseId=course_id).execute()
        except HttpError as e:
            if e.status_code == 403:
                request.session['add_scopes_return_uri'] = 'get_google_roster'
                request.session['add_scopes_course_id'] = course_id
                request.session['add_scopes_period_id'] = period_id
                return HttpResponseRedirect(reverse('add_scope_access') + '?' + self.auth_parameters)
            else:
                raise
        students = studentResponse.get('students', [])
        teachers = teacherResponse.get('teachers', [])
        self.log_results(students, 'students')
        self.log_results(teachers, 'teachers')

        request.session['google_roster'] = { 'students': students, 'teachers': teachers }
        if period_id is not None:
            return HttpResponseRedirect(reverse('google_roster_sync', kwargs=kwargs))
        else:
            return HttpResponseRedirect(reverse('manage_google_roster', kwargs={'course_id': course_id}))

    def log_results(self, group, role):
        logger.debug('Get Google roster: there are (%s) %s', len(group), role)
        for person in group:
            logger.debug('- %s, %s', person['profile']['name']['givenName'], person['profile']['emailAddress'])

class GoogleRosterSyncView(LoginRequiredMixin, ThemedPageMixin, TemplateView):
    """
    Calls GetGoogleRoster to get the current google classroom roster associated
    with the Period and displays what needs updating.
    """
    period = None
    google_roster = {}
    period_roster = None
    roster_updates = []
    any_changes = False
    template_name = 'roster/manage_review_google_sync_roster.html'

    def dispatch(self, request, *args, **kwargs):
        cu = request.clusive_user
        self.period = get_object_or_404(Period, pk=kwargs.get('period_id'))

        if not cu.can_manage_periods:
            self.handle_no_permission()

        # Extract a list of people from the Google roster and the Period's
        # roster to make the list of updates.
        self.google_roster = self.request.session.get('google_roster', {})
        self.period_roster = self.period.users.exclude(user=request.user).order_by('user__first_name')
        self.roster_updates = self.make_roster_updates(cu)
        request.session['google_roster_updates'] = {
            'period_id': self.period.id,
            'roster_updates': self.roster_updates
        }
        logger.debug('Session data (roster updates) stored: %s', self.roster_updates)
        return super().dispatch(request, *args, **kwargs)

    def get_context_data(self, **kwargs):
        context = super().get_context_data(**kwargs)
        context['current_period'] = self.period
        if self.period is not None:
            context['roster_updates'] = self.roster_updates
            context['any_changes'] = self.any_changes
            context['course_id'] = kwargs['course_id']
            context['current_period'] = self.period
        return context

    def make_roster_updates(self, teacher):
        updates = []
        # 1. Loop to find clusive_users in the Period that are either (1) in the
        # google_roster whose email may have changed or (2) no longer in the
        # google_roster
        for clusive_user in self.period_roster:
            google_user = None
            google_id = clusive_user.external_id
            clusive_email = clusive_user.user.email
            for group in self.google_roster:
                if google_id:
                    google_user = next((person for person in self.google_roster[group] if person['profile']['id'] == google_id), None)
                else:
                    # In case an external_id was not stored in the clusive_user
                    # when it was created, then use its email.  Also, take the
                    # time to record the external_id now.
                    google_user = next((person for person in self.google_roster[group] if person['profile']['emailAddress'] == clusive_email), None)
                    if google_user:
                        google_id = google_user['profile']['id']
                        clusive_user.external_id = google_id
                        clusive_user.save()

                if google_user:     # google_user is a clusive_user
                    break

            if google_user is not None:
                # Found clusive_user in the Period that is also in the
                # google_roster.
                an_update = {}
                an_update['exists'] = True
                an_update['in_period'] = True
                an_update['name'] = clusive_user.user.first_name
                an_update['role'] = clusive_user.role
                an_update['role_display'] = Roles.display_name(clusive_user.role)
                self.check_email(clusive_user, google_user, an_update)
                an_update['google_id'] = google_id
                updates.append(an_update)

            else:
                # clusive_user in Period but not in google_roster implies the
                # google person left the google classroom.  The update is that
                # the corrsponding clusive_user is to be removed from the
                # Period.
                an_update = {}
                an_update['exists'] = True
                an_update['in_period'] = True
                an_update['remove'] = True
                an_update['name'] = clusive_user.user.first_name
                an_update['email'] = clusive_user.user.email
                an_update['role'] = clusive_user.role
                an_update['role_display'] = Roles.display_name(clusive_user.role)
                an_update['google_id'] = clusive_user.external_id
                self.any_changes = True
                updates.append(an_update)

        # 2. Loop through the google_roster to find people in the google class
        # who need to be added to the Period
        for group in self.google_roster:
            for google_user in self.google_roster[group]:
                google_id = google_user['profile']['id']
                google_email = google_user['profile']['emailAddress']
                clusive_user = None
                if ClusiveUser.objects.filter(external_id=google_id).exists():
                    clusive_user = ClusiveUser.objects.get(external_id=google_id)
                elif User.objects.filter(email=google_email).exists():
                    # In case an external_id was not stored in the clusive_user
                    # when it was created, then use its email.  Also, record
                    # the external_id for future use.
                    user_via_email = User.objects.get(email=google_email)
                    clusive_user = ClusiveUser.objects.get(user=user_via_email)
                    clusive_user.external_id = google_id
                    clusive_user.save()

                if clusive_user:
                    if clusive_user == teacher:
                        continue
                    try:
                        self.period_roster.get(id=clusive_user.id)
                        # Google person has a Clusive account and is in the
                        # period.  Already dealt with in Loop #1
                        continue
                    except:
                        # Google person in google class has a Clusive account,
                        # but is not in Period, add them.
                        an_update = {}
                        an_update['exists'] = True
                        an_update['in_period'] = False
                        an_update['name'] = clusive_user.user.first_name
                        an_update['role'] = clusive_user.role
                        an_update['role_display'] = Roles.display_name(clusive_user.role)
                        self.check_email(clusive_user, google_user, an_update)
                        an_update['google_id'] = google_id
                        self.any_changes = True
                        updates.append(an_update)
                else:
                    # Google person in google class but does not even have a
                    # Clusive account.
                    an_update = {}
                    an_update['exists'] = False
                    an_update['in_period'] = False
                    an_update['name'] = google_user['profile']['name']['givenName']
                    an_update['email'] = google_user['profile']['emailAddress']
                    an_update['role'] = GoogleRoleMap.ROLE_MAP[group]
                    an_update['role_display'] = GoogleRoleMap.clusive_display_name(group)
                    an_update['google_id'] = google_id
                    self.any_changes = True
                    updates.append(an_update)
            # end google_user loop
        # end google group loop
        return updates

    def check_email(self, clusive_user, google_user, an_update):
        if clusive_user.user.email != google_user['profile']['emailAddress']:
            an_update['new_email'] = True
            an_update['email'] = google_user['profile']['emailAddress']
            self.any_changes = True
        else:
            an_update['new_email'] = False
            an_update['email'] = clusive_user.user.email

class GooglePeriodRosterUpdate(LoginRequiredMixin, RedirectView):
    """
    Import updates to the Period roster that was just confirmed, then redirect
    to manage page.
    """
    period = None

    def get(self, request, *args, **kwargs):
        period_id = kwargs['period_id']
        period = get_object_or_404(Period, pk=period_id)

        session_data = request.session.get('google_roster_updates', None)
        if not session_data or session_data['period_id'] != period_id:
            raise PermissionDenied('Roster updates are out of date')
        creator = request.clusive_user
        period_roster = period.users.exclude(user=request.user).order_by('user__first_name')
        logger.debug('period_roster: %s', period_roster)

        # Find or create user accounts, "remove" users from Period
        creating_permission = ResearchPermissions.TEACHER_CREATED if creator.role == Roles.TEACHER \
            else ResearchPermissions.PARENT_CREATED
        for person in session_data['roster_updates']:
            if not person.get('exists', False):
                properties = {
                    'username': person['email'],
                    'email': person['email'],
                    'first_name': person['name'],
                    'role': person['role'],
                    'permission': creating_permission,
                    'anon_id': ClusiveUser.next_anon_id(),
                    'data_source': RosterDataSource.GOOGLE,
                    'external_id': person['google_id'],
                }
                clusive_user = ClusiveUser.create_from_properties(properties)
                period.users.add(clusive_user)
                clusive_user.save()

            elif person.get('in_period', False) == False:
                clusive_user = ClusiveUser.objects.get(external_id=person['google_id'])
                period.users.add(clusive_user)
                clusive_user.save()

            elif person.get('remove', False):
                user_to_remove = ClusiveUser.objects.get(external_id=person['google_id'])
                period.users.remove(user_to_remove)
                user_to_remove.save()

            elif person.get('new_email', False):
                # (Google) SSO users have an associated EmailAddress -- update
                # both their User.email and their EmailAddress, if any.  There
                # is no EmailAddress if `person` has yet to register with
                # Clusive.
                clusive_user = ClusiveUser.objects.get(external_id=person['google_id'])
                clusive_user.user.email = person['email']
                clusive_user.user.save()
                try:
                    email_address = EmailAddress.objects.get(user_id=clusive_user.user.id)
                    email_address.email = person['email']
                    email_address.save()
                except EmailAddress.DoesNotExist:
                    pass
            else:
                # Person already in period, with no changes -- nothing to add(),
                # remove(), nor update.
                logger.debug("User %s already in period %s", person['email'], period.name)

        period.save()
        self.period = period
        return super().get(request, *args, **kwargs)

    def get_redirect_url(self, *args, **kwargs):
        # Redirect to newly updated period
        return reverse('manage', kwargs={'period_id': self.period.id})

########################################
#
# Functions for adding scope(s) workflow

class OAuth2Database(object):

    def retrieve_client_info(self, provider):
        client_info = SocialApp.objects.filter(provider=provider).first()
        return client_info

    def retrieve_access_token(self, user, provider):
        access_token = SocialToken.objects.filter(
            account__user=user, account__provider=provider
        ).first()
        return access_token

    def update_access_token(self, access_token_json, user, provider):
        db_token = self.retrieve_access_token(user, provider)
        db_token.token = access_token_json.get('access_token')
        db_token.expires_at = timezone.now() + timedelta(seconds=int(access_token_json.get('expires_in')))

        # Update the refresh token only if a new one was provided.  OAuth2
        # providers don't always send a refresh token.
        if access_token_json.get('refresh_token') != None:
            db_token.token_secret = access_token_json['refresh_token']
        db_token.save()

def add_scope_access(request):
    """First step for the request-additional-scope-access workflow.  Sets a new
    `state` query parameter (the anti-forgery token) for the workflow, and
    stores it in the session as `oauth2_state`.  Redirects to provider's
    authorization end point."""
    provider = request.GET.get('provider')
    new_scopes = request.GET.get('scopes')
    authorization_uri = request.GET.get('authorization')
    oauth2_state = get_random_string(12)
    request.session['oauth2_state'] = oauth2_state

    client_info = OAuth2Database().retrieve_client_info(provider)
    parameters = urlencode({
        'client_id': client_info.client_id,
        'response_type': 'code',
        'scope': new_scopes,
        'include_granted_scopes': 'true',
        'state': oauth2_state,
        'redirect_uri': get_add_scope_redirect_uri(request),
    })
    logger.debug('Authorization request to provider for larger scope access')
    return HttpResponseRedirect(authorization_uri + parameters)

def add_scope_callback(request):
    """Handles callback from OAuth2 provider where access tokens are given for
    the requested scopes."""
    request_state = request.GET.get('state')
    session_state = request.session.get('oauth2_state')
    if request_state != session_state:
        raise OAuth2Error("Mismatched state in request: %s" % request_state)

    code = request.GET.get('code')
    dbAccess = OAuth2Database()
    # TODO: the provider is hard coded here -- how to parameterize?  Note that
    # this function is specific to google, so perhaps okay.
    client_info = dbAccess.retrieve_client_info('google')
    logger.debug('Token request to provider for larger scope access')
    resp = requests.request(
        'POST',
        'https://accounts.google.com/o/oauth2/token',
        data={
            'redirect_uri': get_add_scope_redirect_uri(request),
            'grant_type': 'authorization_code',
            'code': code,
            'client_id': client_info.client_id,
            'client_secret': client_info.secret,
            'state': request_state
        }
    )
    access_token = None
    if resp.status_code == 200 or resp.status_code == 201:
        access_token = resp.json()
    if not access_token or access_token.get('access_token') == None:
        raise OAuth2Error("Error retrieving access token: none given, status: %d" % resp.status_code)
    dbAccess.update_access_token(access_token, request.user, 'google')

    # TODO:  There has to be a better way.
    return_uri = request.session['add_scopes_return_uri']
    course_id = request.session.get('add_scopes_course_id')
    period_id = request.session.get('add_scopes_period_id')
    logger.debug('Larger scope access request complete, returning to %s, with course id %s', return_uri, course_id)
    if course_id:
        return HttpResponseRedirect(reverse(return_uri, kwargs={'course_id': course_id, 'period_id': period_id}))
    else:
        return HttpResponseRedirect(reverse(return_uri))


def get_add_scope_redirect_uri(request):
    # Determine if we are using HTTPS - outside any reverse proxy.
    # Would be better to do this by setting SECURE_PROXY_SSL_HEADER but I am not 100% sure that will not cause other
    # problems, so trying this first and will attempt to set that as a smaller update later.
    # See: https://ubuntu.com/blog/django-behind-a-proxy-fixing-absolute-urls
    scheme = request.scheme
    if scheme == 'http' and request.META.get('HTTP_X_FORWARDED_PROTO') == 'https':
        scheme = 'https'
    return scheme + '://' + get_current_site(request).domain + '/account/add_scope_callback/'

class MyAccountView(EventMixin, ThemedPageMixin, TemplateView):
    template_name = 'roster/my_account.html'

    def get(self, request, *args, **kwargs):
        clusive_user: ClusiveUser
        clusive_user = request.clusive_user
        google_account = None
        bookshare_account = None
        for account in SocialAccount.objects.filter(user=request.user):
            if account.provider == 'google':
                # Google account's `extra_data` contain the user's google email
                google_account = account.extra_data.get('email')
            if account.provider == 'bookshare':
                # For bookshare, uid is the email address registered with Bookshare.
                # Organization is either a name of an organizational account or
                # a single user account
                bookshare_account = {
                    'id': account.uid,
                    'organization_type': account.extra_data.get('organizational', ''),
                    'organization': self.organization_for_display(account),
                }
        self.extra_context = {
            'can_edit_display_name': False,
            'can_edit_email': False,
            'can_edit_password': clusive_user.can_set_password,
            'google_account': google_account,
            'bookshare_account': bookshare_account,
        }
        return super().get(request, *args, **kwargs)

    def organization_for_display(self, account):
        """
        Return an actual organization name, if any.  If the name
        defaulted to one of the generic ones, return None
        """
        org_name = get_organization_name(account)
        return f'({org_name})' if org_name not in GENERIC_BOOKSHARE_ACCOUNT_NAMES else None

    def configure_event(self, event: Event):
        event.page = 'MyAccount'

def remove_social_account(request, *args, **kwargs):
    clusive_user: ClusiveUser
    clusive_user = request.clusive_user

    # Currently, a Google SocialAccount is created for Google SSO, and not for
    # an associated account.  Google SSO users cannot delete the SocialAccount
    # since it is needed for logging into Clusive.  Use the
    # `clusive_user.data_source` to detect this condition (see finish_login()
    # above, where it is set for Google SSO users).
    social_app_name = kwargs.get('provider')
    if clusive_user.data_source == RosterDataSource.GOOGLE and social_app_name == 'google':
        logger.debug('Google SSO user %s cannot remove their google SocialAccount', request.user.username)
        return HttpResponseRedirect(reverse('my_account'))

    # Find the SocialAccount for the user/provider and delete it.
    # 03-Feb-2022:  there should only be one, but Q/A using the 'Sam' login
    # found multiple SocialTokens and SocialAccounts.  To take that into account
    # loop through all the user's SocialAccounts with the given provider.
    social_accounts = SocialAccount.objects.filter(user=request.user, provider=social_app_name)
    for social_account in social_accounts:
        # Deletion and signal based on allauth's DisconnectForm, see github
        # issue, "How to unlink an account from a social auth provider?":
        # https://github.com/pennersr/django-allauth/issues/814
        social_account.delete()
        request.session.pop('bookshare_connected', None)
        request.session.pop('bookshare_search_metadata', None)
        messages.info(request, "Removed Bookshare account.")
        signals.social_account_removed.send(
            sender=SocialAccount, request=request, socialaccount=social_account
        )
    if social_accounts.count() == 0:
        logger.debug('User %s does not have a %s account', request.user.username, social_app_name)

    return HttpResponseRedirect(reverse('my_account'))

class StudentDetailsView(LoginRequiredMixin, ThemedPageMixin, SettingsPageMixin, TemplateView):
    template_name='roster/student-details.html'

    def __init__(self):
        super().__init__()

    def get(self, request, *args, **kwargs):
        self.clusive_user = request.clusive_user
        if not self.clusive_user.can_manage_periods:
            self.handle_no_permission()

        if not self.clusive_user.can_manage_periods:
            self.handle_no_permission()

        if 'days' in kwargs:
            self.days = kwargs.get('days')
            logger.debug('Setting student activity days = %d', self.days)
            self.clusive_user.student_activity_days = self.days
            self.clusive_user.save()
        else:
            self.days = self.clusive_user.student_activity_days

        period = self.clusive_user.current_period
        try:
            self.clusive_student = ClusiveUser.objects.get(
                user__username=kwargs['username'],
                periods__in=[period],
                role__in=[Roles.STUDENT, Roles.GUEST]
            )
        except ClusiveUser.DoesNotExist:
            messages.error(request, f"Student '{kwargs['username']}' not in this class ({period.name})")
            self.clusive_student = None

        self.roster = period.users.exclude(user=request.user, role=Roles.TEACHER).order_by('user__first_name')
<<<<<<< HEAD
        # Dictionaries for the individual panels to be displayed and the data
        # for those panels
        self.panels = dict()
        self.panel_data = dict()
        self.panel_data['days'] = self.days

        # Student reaction data
        affect_totals = self.affect_data_for_time_frame(self.days)
        self.panel_data['affect'] = {
            'totals': AffectiveUserTotal.scale_values(affect_totals),
            'empty': affect_totals is None,
        }
=======

        # Get the reading data for the current student. This data will be shared by all panels on the student details page
        reading_data_list = Paradata.get_reading_data(self.clusive_user.current_period, days=self.days, sort='name', username=kwargs['username'])
        reading_data = None
        if (len(reading_data_list) > 0):
            reading_data = reading_data_list[0]

        # Dictionaries for the individual panel data
        self.panel_data = dict()
        self.panel_data['days'] = self.days

        # Student Activity panel
        user = User.objects.get(pk=self.clusive_student.user_id)
        self.panel_data['activity'] = {
            'hours': round(reading_data['hours'], 1) if reading_data else 0,
            'book_count': reading_data['book_count'] if reading_data else 0,
            'last_login': user.last_login
        }

>>>>>>> d87a0248
        return super().get(request, *args, **kwargs)

    def get_context_data(self, **kwargs):
        context = super().get_context_data(**kwargs)
        context['current_student'] = self.clusive_student
        context['current_student_username'] = kwargs['username']
        context['current_student_name'] = self.clusive_student.user.first_name if self.clusive_student else "No student"
        context['teacher'] = self.clusive_user
        context['roster'] = self.roster
<<<<<<< HEAD
        context['data'] = self.panel_data
        return context

    def affect_data_for_time_frame(self, time_frame):
        if self.clusive_student == None:
            return None

        # If the time frame is "Overall", return the AffectiveUserTotal for the
        # user. Zero means "Overall".  Also, it is possible that there may be
        # no AffectiveUserTotal instance for the user; otherwise, there is only
        # one.
        if time_frame == 0:
            return AffectiveUserTotal.objects.filter(user=self.clusive_student).first()

        date_time_frame = timezone.now() - timedelta(days=time_frame)
        affect_check_responses = AffectiveCheckResponse.objects.filter(
            user = self.clusive_student,
            updated__gte = date_time_frame
        )
        if affect_check_responses.count() == 0:
            return None

        # Create a new AffectiveUserTotal for the user's affect check responses,
        # but do not save it to the database.  That would overwrite the actual
        # overall totals for the student.
        time_frame_totals = AffectiveUserTotal(user=self.clusive_student)
        for acr in affect_check_responses:
            time_frame_totals.update(None, acr.to_list())
        return time_frame_totals
=======
        context['panel_data'] = self.panel_data
        return context
>>>>>>> d87a0248
<|MERGE_RESOLUTION|>--- conflicted
+++ resolved
@@ -1504,20 +1504,6 @@
             self.clusive_student = None
 
         self.roster = period.users.exclude(user=request.user, role=Roles.TEACHER).order_by('user__first_name')
-<<<<<<< HEAD
-        # Dictionaries for the individual panels to be displayed and the data
-        # for those panels
-        self.panels = dict()
-        self.panel_data = dict()
-        self.panel_data['days'] = self.days
-
-        # Student reaction data
-        affect_totals = self.affect_data_for_time_frame(self.days)
-        self.panel_data['affect'] = {
-            'totals': AffectiveUserTotal.scale_values(affect_totals),
-            'empty': affect_totals is None,
-        }
-=======
 
         # Get the reading data for the current student. This data will be shared by all panels on the student details page
         reading_data_list = Paradata.get_reading_data(self.clusive_user.current_period, days=self.days, sort='name', username=kwargs['username'])
@@ -1537,7 +1523,12 @@
             'last_login': user.last_login
         }
 
->>>>>>> d87a0248
+        # Student reaction data
+        affect_totals = self.affect_data_for_time_frame(self.days)
+        self.panel_data['affect'] = {
+            'totals': AffectiveUserTotal.scale_values(affect_totals),
+            'empty': affect_totals is None,
+        }
         return super().get(request, *args, **kwargs)
 
     def get_context_data(self, **kwargs):
@@ -1547,8 +1538,7 @@
         context['current_student_name'] = self.clusive_student.user.first_name if self.clusive_student else "No student"
         context['teacher'] = self.clusive_user
         context['roster'] = self.roster
-<<<<<<< HEAD
-        context['data'] = self.panel_data
+        context['panel_data'] = self.panel_data
         return context
 
     def affect_data_for_time_frame(self, time_frame):
@@ -1576,8 +1566,4 @@
         time_frame_totals = AffectiveUserTotal(user=self.clusive_student)
         for acr in affect_check_responses:
             time_frame_totals.update(None, acr.to_list())
-        return time_frame_totals
-=======
-        context['panel_data'] = self.panel_data
-        return context
->>>>>>> d87a0248
+        return time_frame_totals