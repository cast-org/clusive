--- conflicted
+++ resolved
@@ -34,22 +34,10 @@
 from roster.models import ClusiveUser, Period, PreferenceSet, Roles, ResearchPermissions, MailingListMember
 from roster.signals import user_registered
 
-<<<<<<< HEAD
-from urllib.parse import urlencode
-from google_auth_oauthlib.flow import Flow
-from googleapiclient.discovery import build
-from google.oauth2.credentials import Credentials
-from google.auth.transport.requests import Request
-from googleapiclient.errors import HttpError
-from allauth.socialaccount.models import SocialToken, SocialApp
-
-import pdb
-=======
 from allauth.socialaccount.models import SocialToken, SocialApp
 from datetime import timedelta
 import requests
 from urllib.parse import urlencode
->>>>>>> 77b3fdbf
 
 logger = logging.getLogger(__name__)
 
@@ -517,15 +505,6 @@
 
     def configure_event(self, event: Event):
         event.page = 'ManageCreateStudent'
-<<<<<<< HEAD
-    
-#     def check_access_token(self):
-#         results = check_scope_access(self.request, 'google', ['https://www.googleapis.com/auth/classroom.courses.readonly'])        # Could get existing scopes from settings?  
-#         pdb.set_trace()
-#         courses = results.get('courses', [])
-#         x = 5
-=======
->>>>>>> 77b3fdbf
 
 class ManageEditUserView(LoginRequiredMixin, EventMixin, ThemedPageMixin, UpdateView):
     model = User
@@ -686,150 +665,6 @@
     else:
         logger.debug("Unregistered user, nothing to delete")
 
-<<<<<<< HEAD
-# def check_scope_access(request, provider, scopes):
-#     """Checks if the user has access to the given scopes and, if not, sets off
-#     a chain of requests to add those scopes and get a new access token for the
-#     user."""
-#     logger.debug('check_scope_access() for user: ', request.user)
-#     pdb.set_trace()
-#     results = None
-#     scopes.extend(settings.SOCIALACCOUNT_PROVIDERS[provider]['SCOPE'])
-#     
-#     # Get the access token for this user/provider and the client info
-#     django_user = request.user
-#     access_token = SocialToken.objects.filter(
-#         account__user=django_user, account__provider=provider
-#     ).first()
-#     client_info = SocialApp.objects.filter(provider=provider).first()
-# 
-#     # Set up the Credentials to access the new scope(s)
-#     # TODO: parameterize the token request uri: add to settings.py or see if
-#     # available from allauth library
-#     token_endpoint = 'https://oauth2.googleapis.com/token'
-#     creds = get_credentials(access_token, client_info, token_endpoint)
-# 
-#     # Check that the access works with the new `scopes`
-#     # TODO: parameterize the `classroom` and version arguments.  They are
-#     # required arguments and while it's sort of embedded in the `scopes`
-#     # parameter to this function, you can't use that.
-#     service = build('classroom', 'v1', credentials=creds)
-#     try:
-#         # TODO:  look for a generic access check in the client (service)
-#         # TODO:  what type is `results` when this call succeeds
-#         results = service.courses().list(pageSize=10).execute()
-#     except HttpError as http_error:
-#         add_scope_access(django_user, access_token, client_info, creds, scopes)
-#         logger.info("Exception in accessing courses: ", http_error)
-#         results = None
-#     
-#     # TODO: "Refresh" the token by asking for permission for more scopes.
-#     return results
-
-def get_credentials(access_token, client_info, token_endpoint):
-    creds = Credentials(
-        token = access_token.token,
-        refresh_token = access_token.token_secret,
-        token_uri=token_endpoint,
-        client_id=client_info.client_id,
-        client_secret=client_info.secret
-    )
-    if creds and not creds.valid:
-        logger.debug('Credentials are not valid!')
-        if creds and creds.expired :
-            logger.debug('REFRESHING credentials')
-            # TODO: save new access token, but maybe later when/if the scope is
-            # updated?
-            creds.refresh(Request())
-    #else:
-        # TODO: what to do if credentials are not valid?  Under what conditions
-        # other than the checks above (expired) are they not valid?
-    return creds
-
-def add_scope_access_google(request):
-    new_scopes = [
-        'https://www.googleapis.com/auth/classroom.courses.readonly',
-        'https://www.googleapis.com/auth/classroom.courses'
-    ]
-    return add_scope_access(request, 'google', new_scopes)
-
-def add_scope_access(request, provider, new_scopes=[]):
-    # Get the access token for this user/provider and the client info
-    access_token = retrieve_access_token(request.user, provider)
-    client_info = retrieve_client_info(provider)
-    client_config = {
-        "installed": {
-            "client_id": client_info.client_id,
-            "client_secret": client_info.secret,
-            "auth_uri": "https://accounts.google.com/o/oauth2/auth",
-            "token_uri": "https://accounts.google.com/o/oauth2/token",
-            "response_type": "token"
-        }
-    }
-    flow = Flow.from_client_config(client_config,
-        scopes=new_scopes,
-        redirect_uri='http://localhost:8000/account/add_scope_callback/'
-    )
-    auth_url, oauth_state = flow.authorization_url(
-        prompt='consent',
-        include_granted_scopes='true',
-        access_type='offline'
-    )
-    request.session['oauth2_url'] = auth_url
-    request.session['oauth2_state'] = oauth_state
-    request.session['oauth2_scopes'] = new_scopes
-    return HttpResponseRedirect(auth_url)
- 
-#     scopes_string = " ".join(new_scopes)    
-#     parameters = urlencode({
-#         'client_id': client_info.client_id,
-#         'response_type': 'token',
-#         'scope': scopes_string,
-#         'include_granted_scopes': 'true',
-#         'prompt': 'consent',
-#         'redirect_uri': 'http://localhost:8000/account/add_scope_callback/'
-#     })
-#    pdb.set_trace()
-#    return HttpResponseRedirect('https://accounts.google.com/o/oauth2/v2/auth?' + parameters)
-
-def add_scope_callback(request):
-    logger.debug('add_scope_access called by google')
-    oauth2_state = request.session.get('oauth2_state')
-    new_scopes = request.session.get('oauth2_scopes')
-    client_info = retrieve_client_info('google')
-    client_config = {
-        "installed": {
-            "client_id": client_info.client_id,
-            "client_secret": client_info.secret,
-            "auth_uri": "https://accounts.google.com/o/oauth2/auth",
-            "token_uri": "https://accounts.google.com/o/oauth2/token",
-            "response_type": "token"
-        }
-    }
-    flow = Flow.from_client_config(client_config,
-        scopes=new_scopes,
-        state=oauth2_state
-    )
-    pdb.set_trace()
-    flow.fetch_token(authorization_response=request.build_absolute_uri())
-    credentials = flow.credentials
-    pdb.set_trace()
-    return flow.credentials
-
-def retrieve_access_token(user, provider):
-    # TODO: Check whether use of first() is always correct.  It assumes there is
-    # only ever one access token per (user, provider) combination.
-    access_token = SocialToken.objects.filter(
-        account__user=user, account__provider=provider
-    ).first()
-    return access_token
-
-def retrieve_client_info(provider):
-    client_info = SocialApp.objects.filter(provider=provider).first()
-    return client_info
-
-=======
->>>>>>> 77b3fdbf
 class SyncMailingListView(View):
 
     def get(self, request):
