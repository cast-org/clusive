--- conflicted
+++ resolved
@@ -86,19 +86,10 @@
             target.save()
             ClusiveUser.objects.create(user=target,
                                        role=self.role,
-<<<<<<< HEAD
-                                       permission=ResearchPermissions.GUEST)
-            # Log new user in before sending them to the welcome page
-            login(self.request, self.object, 'django.contrib.auth.backends.ModelBackend')
-            return response
-        else:
-            raise PermissionError('Invalid role')
-=======
                                        permission=ResearchPermissions.PERMISSIONED,
                                        anon_id=ClusiveUser.next_anon_id())
             login(self.request, target)
         return HttpResponseRedirect(self.get_success_url())
->>>>>>> e7b7b6d0
 
 
 class SignUpRoleView(FormView):
