--- conflicted
+++ resolved
@@ -113,7 +113,6 @@
         ),
         "night":
         (
-<<<<<<< HEAD
             "base": #40998b,
             "bg": #000000 !important,
             "color": #FEFEFE,
@@ -123,22 +122,10 @@
             "hover-border-color": #40998b,
             "active-bg": #000000 !important,
             "active-color": #FEFEFE,
-=======
-            "base": #636b82,
-            "bg": #b96 !important,
-            "color": #000,
-            "border-color": #7e8aad,
-            "hover-bg": #ded9c4 !important,
-            "hover-color": #000,
-            "hover-border-color": #636b82,
-            "active-bg": #b96 !important,
-            "active-color": #000,
->>>>>>> 58591b7f
             "active-border-color": #7e8aad
         ),
         "sepia":
         (
-<<<<<<< HEAD
             "base": #40998b,
             "bg": #faf4e8 !important,
             "color": #121212,
@@ -148,17 +135,6 @@
             "hover-border-color": #40998b,
             "active-bg": #faf4e8 !important,
             "active-color": #121212,
-=======
-            "base": #636b82,
-            "bg": #000 !important,
-            "color": #fff,
-            "border-color": transparent,
-            "hover-bg": #000 !important,
-            "hover-color": #fff,
-            "hover-border-color": #acfdf0,
-            "active-bg": #000 !important,
-            "active-color": #fff,
->>>>>>> 58591b7f
             "active-border-color": transparent
         )
     )
